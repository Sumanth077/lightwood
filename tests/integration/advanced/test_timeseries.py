import random
from datetime import datetime
import unittest
import numpy as np
import pandas as pd
from typing import List
from scipy import signal
from sklearn.metrics import r2_score
from lightwood.api.types import ProblemDefinition
from tests.utils.timing import train_and_check_time_aim
from sktime.forecasting.base import ForecastingHorizon
from sktime.forecasting.statsforecast import StatsForecastAutoARIMA as AutoARIMA

from lightwood.api.high_level import json_ai_from_problem, code_from_json_ai, predictor_from_code, predictor_from_problem, predictor_from_json_ai  # noqa
from lightwood.data.splitter import stratify
from lightwood.mixer.sktime import SkTime

np.random.seed(0)


class TestTimeseries(unittest.TestCase):
    def check_ts_prediction_df(self, df: pd.DataFrame, horizon: int, orders: List[str]):
        for idx, row in df.iterrows():
            lower = [row['lower']] if horizon == 1 else row['lower']
            upper = [row['upper']] if horizon == 1 else row['upper']
            prediction = [row['prediction']] if horizon == 1 else row['prediction']

            assert len(prediction) == horizon

            for oby in orders:
                row[f'order_{oby}'] = [row[f'order_{oby}']] if horizon == 1 else row[f'order_{oby}']
                assert len(row[f'order_{oby}']) == horizon
                assert not any(pd.isna(row[f'order_{oby}']))

            for t in range(horizon):
                assert lower[t] <= prediction[t] <= upper[t]

    def split_arrivals(self, data: pd.DataFrame, grouped: bool) -> (pd.DataFrame, pd.DataFrame):
        train_ratio = 0.8

        if grouped:
            group = 'Country'
            train = pd.DataFrame(columns=data.columns)
            test = pd.DataFrame(columns=data.columns)
            for g in data[group].unique():
                subframe = data[data[group] == g]
                length = subframe.shape[0]
                train = train.append(subframe[:int(length * train_ratio)])
                test = test.append(subframe[int(length * train_ratio):])
        else:
            train = data[:int(data.shape[0] * train_ratio)]
            test = data[int(data.shape[0] * train_ratio):]

        return train, test

    def test_0_time_series_grouped_regression(self):
        """Test grouped numerical predictions, with anomalies and forecast horizon > 1 """
        data = pd.read_csv('tests/data/arrivals.csv')
        train, test = self.split_arrivals(data, grouped=True)
        target = 'Traffic'
        order_by = 'T'
        window = 5

        for horizon in (1, 2):
            jai = json_ai_from_problem(train,
                                       ProblemDefinition.from_dict({'target': target,
                                                                    'time_aim': 30,
                                                                    'anomaly_detection': True,
                                                                    'timeseries_settings': {
                                                                        'use_previous_target': True,
                                                                        'allow_incomplete_history': True,
                                                                        'group_by': ['Country'],
                                                                        'horizon': horizon,
                                                                        'order_by': order_by,
                                                                        'period_intervals': (('daily', 7),),
                                                                        'window': window
                                                                    }}))
            sktime_mixer_idx = None
            for i, mixer in enumerate(jai.model['args']['submodels']):
                if mixer["module"] == 'SkTime':
                    sktime_mixer_idx = i

            if sktime_mixer_idx:
                jai.model['args']['submodels'][sktime_mixer_idx] = {
                    "module": "SkTime",
                    "args": {
                        "stop_after": "$problem_definition.seconds_per_mixer",
                        "horizon": "$problem_definition.timeseries_settings.horizon",
                        "model_path": "'trend.TrendForecaster'",  # use a cheap forecaster
                        "hyperparam_search": False,  # disable this as it's expensive and covered in test #3
                    },
                }

            code = code_from_json_ai(jai)
            pred = predictor_from_code(code)

            # Test with a short time aim
            train_and_check_time_aim(pred, train, ignore_time_aim=True)
            preds = pred.predict(test)
            self.check_ts_prediction_df(preds, horizon, [order_by])

            # test allowed incomplete history
            preds = pred.predict(test[:window - 1])
            self.check_ts_prediction_df(preds, horizon, [order_by])

            # test inferring mode, check timestamps are further into the future than test dates
            test['__mdb_forecast_offset'] = 1
            preds = pred.predict(test)
            self.check_ts_prediction_df(preds, horizon, [order_by])

            latest_timestamp = pd.to_datetime(test[order_by]).max().timestamp()
            for idx, row in preds.iterrows():
                row[f'order_{order_by}'] = [row[f'order_{order_by}']] if horizon == 1 else row[f'order_{order_by}']
                for timestamp in row[f'order_{order_by}']:
                    assert timestamp > latest_timestamp

            # Check custom ICP params
            test.pop('__mdb_forecast_offset')
            preds = pred.predict(test, {'fixed_confidence': 0.01, 'anomaly_cooldown': 100})
            if horizon == 1:
                assert set([v for v in preds['confidence'].values]) == {0.01}
            else:
                assert all([all([v == 0.01 for v in f]) for f in preds['confidence'].values])
            assert pred.pred_args.anomaly_cooldown == 100

    def test_1_time_series_regression(self):
        np.random.seed(0)
        data = pd.read_csv('tests/data/arrivals.csv')
        data = data[data['Country'] == 'US']
        train_df, test_df = self.split_arrivals(data, grouped=False)
        target = 'Traffic'
        order_by = 'T'
        window = 5
        for horizon in (1, 2):
            jai = json_ai_from_problem(data,
                                       ProblemDefinition.from_dict({'target': target,
                                                                    'anomaly_detection': False,
                                                                    'timeseries_settings': {
                                                                        'use_previous_target': False,
                                                                        'allow_incomplete_history': False,
                                                                        'horizon': horizon,
                                                                        'order_by': order_by,
                                                                        'window': window}
                                                                    }))
            jai.model['args']['submodels'] = [jai.model['args']['submodels'][0]]
            code = code_from_json_ai(jai)
            pred = predictor_from_code(code)

            # add a few invalid datetime values to test cleaning procedures
            for idx in list(np.where(np.random.random((len(train_df),)) > 0.98)[0]):
                train_df.at[idx, 'T'] = pd.NaT

            pred.learn(train_df)
            preds = pred.predict(data.sample(frac=1)[0:10])
            self.assertTrue('original_index' in preds.columns)
            self.check_ts_prediction_df(preds, horizon, [order_by])

            # test incomplete history, should not be possible
            self.assertRaises(Exception, pred.predict, test_df[:window - 1])

            # test inferring mode, check timestamps are further into the future than test dates
            test_df['__mdb_forecast_offset'] = 1
            test_df = test_df.sample(frac=1)  # shuffle to test internal ordering logic
            preds = pred.predict(test_df)
            self.check_ts_prediction_df(preds, horizon, [order_by])

            latest_timestamp = pd.to_datetime(test_df[order_by]).max().timestamp()
            for idx, row in preds.iterrows():
                row[f'order_{order_by}'] = [row[f'order_{order_by}']] if horizon == 1 else row[f'order_{order_by}']
                for timestamp in row[f'order_{order_by}']:
                    assert timestamp > latest_timestamp

            # test null offset mode
            test_df['__mdb_forecast_offset'] = 0
            preds = pred.predict(test_df)
            self.check_ts_prediction_df(preds, horizon, [order_by])
            assert preds.shape[0] == 1
            if horizon == 1:
                last_dt = datetime.utcfromtimestamp(preds[f'order_{order_by}'].values[0])
            else:
                last_dt = datetime.utcfromtimestamp(preds[f'order_{order_by}'].values[0][0])
            formatted = str(last_dt.year) + '-' + str(last_dt.month)
            assert formatted == test_df.sort_values(by=order_by).iloc[-1][order_by]

    def test_2_time_series_classification_short_horizon_binary(self):
        df = pd.read_csv('tests/data/arrivals.csv')[:127]
        target = 'Traffic'
        df[target] = df[target] > 100000

        train_idxs = np.random.rand(len(df)) < 0.8
        train = df[train_idxs]
        test = df[~train_idxs]

        predictor = predictor_from_problem(df,
                                           ProblemDefinition.from_dict({'target': target,
                                                                        'time_aim': 80,
                                                                        'anomaly_detection': False,
                                                                        'timeseries_settings': {
                                                                            'order_by': 'T',
                                                                            'use_previous_target': True,
                                                                            'window': 5
                                                                        },
                                                                        }))

        predictor.learn(train)
        predictor.predict(test)

    def test_3_time_series_classification_long_horizon_binary(self):
        df = pd.read_csv('tests/data/arrivals.csv')[:127]
        target = 'Traffic'
        df[target] = df[target] > 100000

        train_idxs = np.random.rand(len(df)) < 0.8
        train = df[train_idxs]
        test = df[~train_idxs]

        predictor = predictor_from_problem(df,
                                           ProblemDefinition.from_dict({'target': target,
                                                                        'time_aim': 80,
                                                                        'anomaly_detection': False,
                                                                        'timeseries_settings': {
                                                                            'order_by': 'T',
                                                                            'use_previous_target': True,
                                                                            'window': 5,
                                                                            'horizon': 2
                                                                        },
                                                                        }))

        predictor.learn(train)
        predictor.predict(test)

    def test_4_time_series_classification_long_horizon_multiclass(self):
        df = pd.read_csv('tests/data/arrivals.csv')[:127]  # enforce "Country" to be "No information"
        target = 'Traffic'
        df[target] = df[target].apply(lambda x: chr(65 + int(str(x / 10000)[0])))  # multiclass time series target

        # test array columns as additional input
        df['test_num_array'] = [[random.choice([1, 2, 3, 4]) for __ in range(4)] for _ in range(df.shape[0])]
        df['test_cat_array'] = [[random.choice(['a', 'b', 'c', 'd']) for __ in range(4)] for _ in range(df.shape[0])]

        train_idxs = np.random.rand(len(df)) < 0.8
        train = df[train_idxs]
        test = df[~train_idxs]

        predictor = predictor_from_problem(df,
                                           ProblemDefinition.from_dict({'target': target,
                                                                        'time_aim': 80,
                                                                        'anomaly_detection': False,
                                                                        'timeseries_settings': {
                                                                            'order_by': 'T',
                                                                            'use_previous_target': True,
                                                                            'window': 5,
                                                                            'horizon': 2
                                                                        },
                                                                        }))

        predictor.learn(train)
        predictor.predict(test)

    def test_5_time_series_arima_mixer(self):
        """
        Tests `AutoARIMA` mixer individually, as it has a special notion of
        timestamps that we need to ensure are being used correctly (along with all other `sktime` mixers). 
        In particular, given a train-dev-test split, any forecasts coming from any sktime
        mixer should start from the latest observed data in the entire dataset.
        
        This test also compares:
         - correct propagation of offset by K if the special `__mdb_forecast_offset` column is present
         - results against manual use of AutoARIMA to ensure equal results.
        """  # noqa

        # synth square wave
        tsteps = 100
        target = 'Value'
        horizon = 20
        t = np.linspace(0, 100, tsteps, endpoint=False)
        ts = [i + f for i, f in enumerate(signal.sawtooth(2 * np.pi * 5 * t, width=0.5))]
        df = pd.DataFrame(columns=['Time', target])
        df['Time'] = t
        df[target] = ts
        df[f'{target}_2x'] = [2 * elt for elt in ts]

        train = df[:int(len(df) * 0.8)]
        test = df[int(len(df) * 0.8):]

        pdef = ProblemDefinition.from_dict({'target': target,
                                            'time_aim': 200,
                                            'timeseries_settings': {
                                                'order_by': 'Time',
                                                'window': 5,
                                                'horizon': horizon,
                                                'historical_columns': [f'{target}_2x']
                                            }})

        json_ai = json_ai_from_problem(df, problem_definition=pdef)
        json_ai.model['args']['submodels'] = [{
            "module": "ARIMAMixer",
            "args": {
                "stop_after": "$problem_definition.seconds_per_mixer",
                "horizon": "$problem_definition.timeseries_settings.horizon",
            }}]

        code = code_from_json_ai(json_ai)
        predictor = predictor_from_code(code)

        # Test with a longer time aim
        train_and_check_time_aim(predictor, train)
        ps = predictor.predict(test)
        assert r2_score(test[target].values, ps['prediction'].iloc[0]) >= 0.95

        # test offset for infer mode
        test['__mdb_forecast_offset'] = 1  # one step after latest (inferred)
        ps1 = predictor.predict(test)
        test['__mdb_forecast_offset'] = 0  # at latest
        ps0 = predictor.predict(test)
        test['__mdb_forecast_offset'] = -1  # one step before latest
        psm1 = predictor.predict(test)
        times_1 = psm1['order_Time'].tolist()[0]
        values_1 = psm1['prediction'].tolist()[0]
        times0 = ps0['order_Time'].tolist()[0]
        values0 = ps0['prediction'].tolist()[0]
        times1 = ps1['order_Time'].tolist()[0]
        values1 = ps1['prediction'].tolist()[0]

        # due to the offset, these intermediate indexes should be equal
        self.assertTrue(times_1[1:] == times0[0:-1])
        self.assertTrue(times0[1:] == times1[0:-1])
        self.assertTrue(values_1[1:] == values0[0:-1])
        self.assertTrue(values0[1:] == values1[0:-1])

        # the rest should be different
        self.assertTrue(times_1 != times0)
        self.assertTrue(times0 != times1)
        self.assertTrue(values_1 != values0)
        self.assertTrue(values0 != values1)

        # test historical columns asserts
        test[f'{target}_2x'].iloc[0] = np.nan
        self.assertRaises(Exception, predictor.predict, test)

        test.pop(f'{target}_2x')
        self.assertRaises(Exception, predictor.predict, test)

        # compare vs sktime manual usage
        if isinstance(predictor.ensemble.mixers[predictor.ensemble.best_index], SkTime):
            forecaster = AutoARIMA()
            fh = ForecastingHorizon([i for i in range(int(tsteps * 0.8))], is_relative=True)
            forecaster.fit(train[target], fh=fh)
            manual_preds = forecaster.predict(fh[1:horizon + 1]).tolist()
            lw_preds = [p[0] for p in ps['prediction']]

            assert np.allclose(manual_preds, lw_preds, atol=1)

    def test_6_time_series_sktime_mixer(self):
        """ Sanity check with vanilla sktime mixer using a synthetic square wave """
        tsteps = 100
        target = 'Value'
        horizon = 20
        df = pd.DataFrame(columns=['Time', target])
        df['Time'] = np.linspace(0, 100, tsteps, endpoint=False)
        df[target] = [i + f for i, f in enumerate(signal.sawtooth(2 * np.pi * 5 * df['Time'].values, width=0.5))]
        df[f'{target}_2x'] = [2 * elt for elt in df[target].values]
        train = df[:int(len(df) * 0.8)]
        test = df[int(len(df) * 0.8):]
        pdef = ProblemDefinition.from_dict({'target': target,
                                            'time_aim': 200,
                                            'timeseries_settings': {
                                                'order_by': 'Time',
                                                'window': 5,
                                                'horizon': horizon,
                                                'historical_columns': [f'{target}_2x']
                                            }})
        json_ai = json_ai_from_problem(df, problem_definition=pdef)
        json_ai.model['args']['submodels'] = [{
            "module": "SkTime",
            "args": {
                "stop_after": "$problem_definition.seconds_per_mixer",
                "horizon": "$problem_definition.timeseries_settings.horizon",
            }}]
        predictor = predictor_from_code(code_from_json_ai(json_ai))
        train_and_check_time_aim(predictor, train)
        ps = predictor.predict(test)
        assert r2_score(test[target].values, ps['prediction'].iloc[0]) >= 0.5

    def test_7_irregular_series(self):
        """
        Even though the suggestion is to feed regularly sampled series into predictors, this test can still help us
        catch undesired behavior when the recommendation is not followed.
        """  # noqa

        # synth square wave
        tsteps = 100
        target = 'Value'
        horizon = 20
        # added random noise for irregular sampling
        np.random.seed(0)
        t = np.linspace(0, 100, tsteps, endpoint=False) + np.random.uniform(size=(tsteps,), low=-0.005, high=0.005)
        ts = [i + f for i, f in enumerate(signal.sawtooth(2 * np.pi * 5 * t, width=0.5))]
        df = pd.DataFrame(columns=['Time', target])
        df['Time'] = t
        df[target] = ts
        df[f'{target}_2x'] = [2 * elt for elt in ts]

        train = df[:int(len(df) * 0.8)]
        test = df[int(len(df) * 0.8):]

        pdef = ProblemDefinition.from_dict({'target': target,
                                            'time_aim': 200,
                                            'timeseries_settings': {
                                                'order_by': 'Time',
                                                'window': 5,
                                                'horizon': horizon,
                                                'historical_columns': [f'{target}_2x']
                                            }})

        json_ai = json_ai_from_problem(df, problem_definition=pdef)
        code = code_from_json_ai(json_ai)
        predictor = predictor_from_code(code)

        train_and_check_time_aim(predictor, train)  # Test with a longer time aim

        test['__mdb_forecast_offset'] = 1
        predictor.predict(test)

    def test_8_time_series_double_grouped_regression(self):
        """Test double-grouped numerical predictions, replicates quick start guide in cloud.mindsdb.com """
        data = pd.read_csv('tests/data/house_sales.csv')
        gby = ['bedrooms', 'type']
        target = 'MA'
        order_by = 'saledate'
        window = 8
        horizon = 4
        train, _, test = stratify(data, pct_train=0.8, pct_dev=0, pct_test=0.2, stratify_on=gby, seed=1,
                                  reshuffle=False)
        jai = json_ai_from_problem(train,
                                   ProblemDefinition.from_dict({'target': target,
                                                                'time_aim': 30,
                                                                'timeseries_settings': {
                                                                    'group_by': gby,
                                                                    'horizon': horizon,
                                                                    'order_by': order_by,
                                                                    'window': window
                                                                }}))
        code = code_from_json_ai(jai)
        pred = predictor_from_code(code)

        # Test with a short time aim with inferring mode, check timestamps are further into the future than test dates
        test['__mdb_forecast_offset'] = 1
        train_and_check_time_aim(pred, train, ignore_time_aim=True)
        preds = pred.predict(test)
        self.check_ts_prediction_df(preds, horizon, [order_by])

        for idx, row in preds.iterrows():
            row[f'order_{order_by}'] = [row[f'order_{order_by}']] if horizon == 1 else row[f'order_{order_by}']
            for timestamp in row[f'order_{order_by}']:
                assert timestamp > pd.to_datetime(test[order_by]).max().timestamp()

<<<<<<< HEAD
    def test_8_ts_stacked_ensemble(self):
        from lightwood.ensemble.ts_stacked_ensemble import TsStackedEnsemble
        data = pd.read_csv('tests/data/arrivals.csv')
        data = data[data['Country'] == 'UK']
        train_df, test_df = self.split_arrivals(data, grouped=False)
        target = 'Traffic'
        order_by = 'T'
        horizon = 2
        json_ai = json_ai_from_problem(data,
                                       ProblemDefinition.from_dict({'target': target,
                                                                    'timeseries_settings': {
                                                                        'horizon': horizon,
                                                                        'order_by': order_by,
                                                                        'window': 5}
                                                                    }))
        json_ai.model["module"] = "TsStackedEnsemble"
        pred = predictor_from_json_ai(json_ai)
        pred.learn(train_df)
        preds = pred.predict(data.sample(frac=1)[0:10])
        self.assertTrue(isinstance(pred.ensemble, TsStackedEnsemble))
        self.check_ts_prediction_df(preds, horizon, [order_by])

        # test weight bypassing
        pred.ensemble.set_weights([0 for _ in range(len(pred.ensemble.mixers))])
        self.assertEqual(
            0,
            sum([sum(row) for row in pred.predict(data.iloc[0:10])['prediction'].tolist()])
        )
=======
    def test_9_ts_dedupe(self):
        """ Test time series de-duplication procedures """
        data = pd.read_csv('tests/data/arrivals.csv')
        data = data[data['Country'].isin(['US', 'Japan'])]
        target_len = len(data)
        data = data.append(data[data['Country'] == 'Japan']).reset_index(drop=True)  # force duplication of one series
        jai = json_ai_from_problem(data, ProblemDefinition.from_dict({'target': 'Traffic',
                                                                      'time_aim': 30,
                                                                      'timeseries_settings': {
                                                                          'group_by': ['Country'],
                                                                          'horizon': 8,
                                                                          'order_by': 'T',
                                                                          'window': 4
                                                                      }}))
        code = code_from_json_ai(jai)
        pred = predictor_from_code(code)
        transformed = pred.preprocess(data)
        assert len(transformed) == target_len
>>>>>>> 3efb74d5
<|MERGE_RESOLUTION|>--- conflicted
+++ resolved
@@ -455,8 +455,26 @@
             for timestamp in row[f'order_{order_by}']:
                 assert timestamp > pd.to_datetime(test[order_by]).max().timestamp()
 
-<<<<<<< HEAD
-    def test_8_ts_stacked_ensemble(self):
+    def test_9_ts_dedupe(self):
+        """ Test time series de-duplication procedures """
+        data = pd.read_csv('tests/data/arrivals.csv')
+        data = data[data['Country'].isin(['US', 'Japan'])]
+        target_len = len(data)
+        data = data.append(data[data['Country'] == 'Japan']).reset_index(drop=True)  # force duplication of one series
+        jai = json_ai_from_problem(data, ProblemDefinition.from_dict({'target': 'Traffic',
+                                                                      'time_aim': 30,
+                                                                      'timeseries_settings': {
+                                                                          'group_by': ['Country'],
+                                                                          'horizon': 8,
+                                                                          'order_by': 'T',
+                                                                          'window': 4
+                                                                      }}))
+        code = code_from_json_ai(jai)
+        pred = predictor_from_code(code)
+        transformed = pred.preprocess(data)
+        assert len(transformed) == target_len
+
+    def test_10_ts_stacked_ensemble(self):
         from lightwood.ensemble.ts_stacked_ensemble import TsStackedEnsemble
         data = pd.read_csv('tests/data/arrivals.csv')
         data = data[data['Country'] == 'UK']
@@ -483,24 +501,4 @@
         self.assertEqual(
             0,
             sum([sum(row) for row in pred.predict(data.iloc[0:10])['prediction'].tolist()])
-        )
-=======
-    def test_9_ts_dedupe(self):
-        """ Test time series de-duplication procedures """
-        data = pd.read_csv('tests/data/arrivals.csv')
-        data = data[data['Country'].isin(['US', 'Japan'])]
-        target_len = len(data)
-        data = data.append(data[data['Country'] == 'Japan']).reset_index(drop=True)  # force duplication of one series
-        jai = json_ai_from_problem(data, ProblemDefinition.from_dict({'target': 'Traffic',
-                                                                      'time_aim': 30,
-                                                                      'timeseries_settings': {
-                                                                          'group_by': ['Country'],
-                                                                          'horizon': 8,
-                                                                          'order_by': 'T',
-                                                                          'window': 4
-                                                                      }}))
-        code = code_from_json_ai(jai)
-        pred = predictor_from_code(code)
-        transformed = pred.preprocess(data)
-        assert len(transformed) == target_len
->>>>>>> 3efb74d5
+        )