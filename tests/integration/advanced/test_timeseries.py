--- conflicted
+++ resolved
@@ -474,7 +474,6 @@
         transformed = pred.preprocess(data)
         assert len(transformed) == target_len
 
-<<<<<<< HEAD
     def test_10_ts_stacked_ensemble(self):
         from lightwood.ensemble.ts_stacked_ensemble import TsStackedEnsemble
         data = pd.read_csv('tests/data/arrivals.csv')
@@ -503,8 +502,8 @@
             0,
             sum([sum(row) for row in pred.predict(data.iloc[0:10])['prediction'].tolist()])
         )
-=======
-    def test_10_output_date_format(self):
+
+    def test_11_output_date_format(self):
         """ Checks that predicted order_by values are timestamps """
         np.random.seed(0)
         data = pd.read_csv('tests/data/arrivals.csv')
@@ -523,5 +522,4 @@
         self.assertEqual(preds[f'order_{order_by}'].iloc[-1], ['2012-07', '2012-10'])
 
         preds = predictor.predict(test_df.iloc[[-1]], args={'time_format': '%Y'})
-        self.assertEqual(preds[f'order_{order_by}'].iloc[-1], ['2012', '2012'])
->>>>>>> 984e7481
+        self.assertEqual(preds[f'order_{order_by}'].iloc[-1], ['2012', '2012'])