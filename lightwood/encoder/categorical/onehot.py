import torch
import numpy as np
from lightwood.helpers.log import log
from lightwood.encoder.base import BaseEncoder
from lightwood.helpers.constants import _UNCOMMON_WORD

from typing import Dict, List, Iterable


class OneHotEncoder(BaseEncoder):
    """
    Creates a one-hot encoding (OHE) for categorical data. One-hot encoding represents categorical information as a vector where each individual dimension corresponds to a category. A category has a 1:1 mapping between dimension indicated by a "1" in that position. For example, imagine 3 categories, :math:`A`, :math:`B`, and :math:`C`; these can be represented as follows:

    .. math::

       A &= [1, 0, 0] \\
       B &= [0, 1, 0] \\
       C &= [0, 0, 1]
    
    The OHE encoder operates in 2 modes:
        (1) "use_unknown=True": Makes an :math:`N+1` length vector for :math:`N` categories, the first index always corresponds to the unknown category.

        (2) "use_unknown=False": Makes an :math:`N` length vector for :math:`N` categories, where an empty vector of 0s indicates an unknown/missing category.

    An encoder can represent a feature column or target column; in this case it represents a target, `is_target` is `True`, and `target_weights`. The `target_weights` parameter enables users to specify how heavily each class should be weighted within a mixer - useful in imbalanced classes.

    By default, the `StatisticalAnalysis` phase will provide `target_weights` as the relative fraction of each class in the data which is important for imbalanced populations; for example, suppose there is a 80/05/15 imbalanced representation across 3 different classes - `target_weights` will be a vector as such::

    target_weights = {"class1": 0.8, "class2": 0.05, "class3": 0.15}

    Users should note that models will be presented with the inverse of the target weights, `inv_target_weights`, which will perform the 1/target_value_per_class operation. **This means large values will result in small weights for the model**.
    """ # noqa
    def __init__(
        self,
        is_target: bool = False,
        target_weights: Dict[str, float] = None,
        use_unknown: bool = True,
    ):
        """
        :param is_target: True if this encoder featurizes the target column
        :param target_weights: Percentage of total population represented by each category (between [0, 1]).
        :param mode: True uses an extra dimension to account for unknown/out-of-distribution categories
        """  # noqa

        super().__init__(is_target)
        self.map = None  # category name -> index
        self.rev_map = None  # index -> category name
        self.use_unknown = use_unknown

        self.target_weights = None
        self.inv_target_weights = None
        if self.is_target:
            self.target_weights = target_weights

    def prepare(self, priming_data: Iterable[str]):
        """
        Prepares the OHE Encoder by creating a dictionary mapping.

        Unknown categories must be explicitly handled as python `None` types.
        """
        if self.is_prepared:
            raise Exception('You can only call "prepare" once for a given encoder.')

        unq_cats = set(list([i for i in priming_data if i is not None]))

        if self.use_unknown:
            log.info("Encoding UNK categories as index 0")
            self.map = {cat: indx + 1 for indx, cat in enumerate(unq_cats)}
            self.map.update({_UNCOMMON_WORD: 0})
            self.rev_map = {indx: cat for cat, indx in self.map.items()}
        else:
            log.info("Encoding UNK categories as vector of all 0s")
            self.map = {cat: indx for indx, cat in enumerate(unq_cats)}
            self.rev_map = {indx: cat for cat, indx in self.map.items()}

        # Set the length of output
        self.output_size = len(self.map)

        # For target-only, report on relative weights of classes
        # Each dimension of the inv_target_weights respects `map`
        if self.is_target:

            # Equally wt. all classes
            self.inv_target_weights = torch.ones(size=(self.output_size,))

            # If imbalanced detected, weight by inverse
            if self.target_weights is not None:
<<<<<<< HEAD
=======
                uncommon_weight = np.min(list(self.target_weights.values()))
                self.index_weights[0] = uncommon_weight
                self.target_weights[UNCOMMON_WORD] = uncommon_weight
            for word in set(priming_data):
                if self.target_weights is not None:
                    self.index_weights[self._lang.word2index[str(word)]] = self.target_weights[word]
>>>>>>> b6770a1a

                # Check target weights properly specified
                if sum([np.isclose(i, 0) for i in self.target_weights.values()]) > 0:
                    raise ValueError('Target weights cannot be 0')

                for cat in self.map.keys():

                    if cat != _UNCOMMON_WORD:
                        self.inv_target_weights[self.map[cat]] = (
                            1 / self.target_weights[cat]
                        )

                # If using an unknown category, set to smallest possible value
                if self.use_unknown:
                    self.inv_target_weights[0] = self.inv_target_weights.min().item()

        self.is_prepared = True

    def encode(self, column_data: Iterable[str]) -> torch.Tensor:
        """
        Encodes pre-processed data into OHE. Unknown/unrecognized classes vector of all 0s.

        :param column_data: Pre-processed data to encode
        :returns: Encoded data of form :math:`N_{rows} x N_{categories}`
        """ # noqa
        if not self.is_prepared:
            raise Exception(
                'You need to call "prepare" before calling "encode" or "decode".'
            )

        ret = torch.zeros(size=(len(column_data), self.output_size))

        for idx, word in enumerate(column_data):
            index = self.map.get(word, None)

            if index is not None:
                ret[idx, index] = 1

            if self.use_unknown and index is None:
                ret[idx, 0] = 1

        return torch.Tensor(ret)

    def decode(self, encoded_data: torch.Tensor):
        """
        Decodes OHE mapping into the original categories. Since this approach uses an argmax, decoding flexibly works either on logits or an explicitly OHE vector.

        :param: encoded_data:
        :returns Returns the original category names for encoded data.
        """ # noqa
        encoded_data_list = encoded_data.tolist()
        ret = []

        for vector in encoded_data_list:

            all_zeros = not np.any(vector)
            if not self.use_unknown and all_zeros:
                ret.append(_UNCOMMON_WORD)
            else:
                ret.append(self.rev_map[np.argmax(vector)])

        return ret

    def decode_probabilities(self, encoded_data: torch.Tensor):
        """
        Provides decoded answers, as well as a probability assignment to each data point.

        :param encoded_data: the output of a mixer model

        :returns Decoded values for each data point, Probability vector for each category, and the reverse map of dimension to category name
        """ # noqa
        encoded_data_list = encoded_data.tolist()
        ret = []
        probs = []

        for vector in encoded_data_list:
            if not np.any(vector):  # Vector of all 0s -> unknown category
                ret.append(_UNCOMMON_WORD)
            else:
                ret.append(self.rev_map[np.argmax(vector)])

            probs.append(self._norm_vec(vector))

        return ret, probs, self.rev_map

    @staticmethod
    def _norm_vec(vec: List[float]):
        """
        Given a vector, normalizes so that the sum of elements is 1.

        :param vec: Assigned weights for each category
        """
        total = sum(vec)
        return [i / total for i in vec]<|MERGE_RESOLUTION|>--- conflicted
+++ resolved
@@ -47,10 +47,12 @@
         self.rev_map = None  # index -> category name
         self.use_unknown = use_unknown
 
+        # Weight-balance info if encoder represents target
         self.target_weights = None
-        self.inv_target_weights = None
+        self.index_weights = None # vector-weights, mapped by class id
         if self.is_target:
             self.target_weights = target_weights
+
 
     def prepare(self, priming_data: Iterable[str]):
         """
@@ -81,34 +83,24 @@
         if self.is_target:
 
             # Equally wt. all classes
-            self.inv_target_weights = torch.ones(size=(self.output_size,))
+            self.index_weights = torch.ones(size=(self.output_size,))
 
             # If imbalanced detected, weight by inverse
             if self.target_weights is not None:
-<<<<<<< HEAD
-=======
-                uncommon_weight = np.min(list(self.target_weights.values()))
-                self.index_weights[0] = uncommon_weight
-                self.target_weights[UNCOMMON_WORD] = uncommon_weight
-            for word in set(priming_data):
-                if self.target_weights is not None:
-                    self.index_weights[self._lang.word2index[str(word)]] = self.target_weights[word]
->>>>>>> b6770a1a
 
                 # Check target weights properly specified
                 if sum([np.isclose(i, 0) for i in self.target_weights.values()]) > 0:
                     raise ValueError('Target weights cannot be 0')
 
                 for cat in self.map.keys():
-
                     if cat != _UNCOMMON_WORD:
-                        self.inv_target_weights[self.map[cat]] = (
-                            1 / self.target_weights[cat]
-                        )
+                        self.index_weights[self.map[cat]] = self.target_weights[cat]
 
                 # If using an unknown category, set to smallest possible value
                 if self.use_unknown:
-                    self.inv_target_weights[0] = self.inv_target_weights.min().item()
+                    self.target_weights[_UNCOMMON_WORD] = np.min(list(self.target_weights.values()))
+                    self.index_weights[0] = self.target_weights[_UNCOMMON_WORD] 
+
 
         self.is_prepared = True
 
