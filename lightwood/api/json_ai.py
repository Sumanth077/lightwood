--- conflicted
+++ resolved
@@ -1135,13 +1135,8 @@
 {analyze_ensemble}
 
     def learn(self, data: pd.DataFrame) -> None:
-<<<<<<< HEAD
-        self.problem_definition = ProblemDefinition.from_dict({json_ai.problem_definition.to_dict()})
         log.info(f'Dropping features: {{self.problem_definition.ignore_features}}')
         data = data.drop(columns=self.problem_definition.ignore_features, errors='ignore')
-{dataprep_body}
-=======
->>>>>>> c0b4ba14
 {learn_body}
 
     def adjust(self, new_data: Dict[str, pd.DataFrame]) -> None:
