from typing import Dict
from lightwood.helpers.templating import call, inline_dict, align
import autopep8
from lightwood.api import dtype
import numpy as np
from lightwood.api.types import JsonAI, TypeInformation, StatisticalAnalysis, Feature, Output, ProblemDefinition, TimeseriesSettings


trainable_encoders = ('PretrainedLangEncoder', 'CategoricalAutoEncoder', 'TimeSeriesEncoder', 'TimeSeriesPlainEncoder')
ts_encoders = ('TimeSeriesEncoder', 'TimeSeriesPlainEncoder', 'TsNumericEncoder')


def lookup_encoder(col_dtype: str, col_name: str, is_target: bool, problem_defintion: ProblemDefinition, is_target_predicting_encoder: bool):
    tss = problem_defintion.timeseries_settings
    encoder_lookup = {
        dtype.integer: 'Integer.NumericEncoder',
        dtype.float: 'Float.NumericEncoder',
        dtype.binary: 'Binary.BinaryEncoder',
        dtype.categorical: 'Categorical.CategoricalAutoEncoder',
        dtype.tags: 'Tags.MultiHotEncoder',
        dtype.date: 'Date.DatetimeEncoder',
        dtype.datetime: 'DateTime.DatetimeEncoder',
        dtype.image: 'Image.Img2VecEncoder',
        dtype.rich_text: 'Rich_Text.PretrainedLangEncoder',
        dtype.short_text: 'Short_Text.ShortTextEncoder',
        dtype.array: 'Array.TimeSeriesEncoder',
        dtype.quantity: 'Quantity.NumericEncoder',
    }

    target_encoder_lookup_override = {
        dtype.rich_text: 'Rich_Text.VocabularyEncoder',
        dtype.categorical: 'Categorical.OneHotEncoder'
    }

    encoder_dict = {
        'module': encoder_lookup[col_dtype],
        'args': {}
    }

    if is_target:
        encoder_dict['args'] = {'is_target': 'True'}
        if col_dtype in target_encoder_lookup_override:
            encoder_dict['module'] = target_encoder_lookup_override[col_dtype]
        if col_dtype in (dtype.categorical, dtype.binary):
            if problem_defintion.unbias_target:
                encoder_dict['args'] = {'target_class_distribution': '$statistical_analysis.target_class_distribution'}

    if tss.is_timeseries:
        gby = tss.group_by if tss.group_by is not None else []
        if col_name in tss.order_by + tss.historical_columns:
            encoder_dict['module'] = col_dtype.capitalize() + '.TimeSeriesEncoder'
            encoder_dict['args']['original_type'] = f'"{col_dtype}"'
            encoder_dict['args']['target'] = "self.target"
            encoder_dict['args']['grouped_by'] = f"{gby}"
        if is_target:
            if col_dtype in [dtype.integer]:
                encoder_dict['args']['grouped_by'] = f"{gby}"
                encoder_dict['module'] = 'Integer.TsNumericEncoder'
            if col_dtype in [dtype.float]:
                encoder_dict['args']['grouped_by'] = f"{gby}"
                encoder_dict['module'] = 'Float.TsNumericEncoder'
            if tss.nr_predictions > 1:
                encoder_dict['args']['grouped_by'] = f"{gby}"
                encoder_dict['args']['timesteps'] = f"{tss.nr_predictions}"
                encoder_dict['module'] = 'Array.TsArrayNumericEncoder'
        if '__mdb_ts_previous' in col_name:
            encoder_dict['module'] = col_dtype.capitalize() + '.TimeSeriesPlainEncoder'
            encoder_dict['args']['original_type'] = f'"{tss.target_type}"'
            encoder_dict['args']['window'] = f'{tss.window}'

    # Set arguments for the encoder
    if encoder_dict['module'] == 'Rich_Text.PretrainedLangEncoder' and not is_target:
        encoder_dict['args']['output_type'] = '$dtype_dict[$target]'

    for encoder_name in trainable_encoders:
        if encoder_name in encoder_dict['module']:
            encoder_dict['args']['stop_after'] = '$problem_definition.seconds_per_encoder'

    if is_target_predicting_encoder:
        encoder_dict['args']['embed_mode'] = 'False'

    return encoder_dict


def generate_json_ai(type_information: TypeInformation, statistical_analysis: StatisticalAnalysis, problem_definition: ProblemDefinition) -> JsonAI:
    target = problem_definition.target
    input_cols = []
    for col_name, col_dtype in type_information.dtypes.items():
        if col_name not in type_information.identifiers and col_dtype not in (dtype.invalid, dtype.empty) and col_name != target:
            input_cols.append(col_name)

    is_target_predicting_encoder = False
    # Single text column classification
    if len(input_cols) == 1 and type_information.dtypes[input_cols[0]] in (dtype.rich_text) and type_information.dtypes[target] in (dtype.categorical, dtype.binary):
        is_target_predicting_encoder = True

    if is_target_predicting_encoder:
        models = [{
            'module': 'Unit',
            'args': {
                'target_encoder': '$encoders[self.target]',
                'stop_after': '$problem_definition.seconds_per_model'
            }
        }]
    else:
        models = [{
                'module': 'Neural',
                'args': {
                    'fit_on_dev': True,
                    'stop_after': '$problem_definition.seconds_per_model',
                    'search_hyperparameters': True
                }

        }]

    if not problem_definition.timeseries_settings.is_timeseries or \
            problem_definition.timeseries_settings.nr_predictions <= 1:
        models.extend([{
                'module': 'LightGBM',
                'args': {
                    'stop_after': '$problem_definition.seconds_per_model',
                    'fit_on_dev': True
                }
            },
            {
                'module': 'Regression',
                'args': {
                    'stop_after': '$problem_definition.seconds_per_model',
<<<<<<< HEAD
                    'target': '$target',
                    'dtype_dict': '$dtype_dict',
                    'target_encoder': '$encoders[$target]'
=======
>>>>>>> 2ecb5e34
                }
            }
        ])
    elif problem_definition.timeseries_settings.nr_predictions > 1:
        models.extend([{
            'module': 'LightGBMArray',
            'args': {
                'fit_on_dev': True,
                'stop_after': '$problem_definition.seconds_per_model',
                'n_ts_predictions': '$problem_definition.timeseries_settings.nr_predictions'
            }
        },
            {
            'module': 'SkTime',
            'args': {
                'stop_after': '$problem_definition.seconds_per_model',
                'n_ts_predictions': '$problem_definition.timeseries_settings.nr_predictions',
            },
            }
        ])

    outputs = {target: Output(
        data_dtype=type_information.dtypes[target],
        encoder=None,
        models=models,
        ensemble={
            'module': 'BestOf',
            'args': {
                'accuracy_functions': '$accuracy_functions',
            }
        }
    )}

    if problem_definition.timeseries_settings.is_timeseries and problem_definition.timeseries_settings.nr_predictions > 1:
        list(outputs.values())[0].data_dtype = dtype.array

    list(outputs.values())[0].encoder = lookup_encoder(type_information.dtypes[target], target, True, problem_definition, False)

    features: Dict[str, Feature] = {}
    for col_name in input_cols:
        col_dtype = type_information.dtypes[col_name]
        dependency = []
        encoder = lookup_encoder(col_dtype, col_name, False, problem_definition, is_target_predicting_encoder)

        for encoder_name in ts_encoders:
            if problem_definition.timeseries_settings.is_timeseries and encoder_name in encoder['module']:
                if problem_definition.timeseries_settings.group_by is not None:
                    for group in problem_definition.timeseries_settings.group_by:
                        dependency.append(group)

                if problem_definition.timeseries_settings.use_previous_target:
                    dependency.append(f'__mdb_ts_previous_{target}')

        feature = Feature(
            encoder=encoder
        )
        features[col_name] = feature

    # Decide on the accuracy functions to use
    if list(outputs.values())[0].data_dtype in [dtype.integer, dtype.float]:
        accuracy_functions = ['r2_score']
    elif list(outputs.values())[0].data_dtype == dtype.categorical:
        accuracy_functions = ['balanced_accuracy_score']
    elif list(outputs.values())[0].data_dtype == dtype.tags:
        accuracy_functions = ['balanced_accuracy_score']
    elif list(outputs.values())[0].data_dtype == dtype.array:
        accuracy_functions = ['evaluate_array_accuracy']
    else:
        accuracy_functions = ['accuracy_score']

    if problem_definition.time_aim is None and (problem_definition.seconds_per_model is None or problem_definition.seconds_per_encoder is None):
        problem_definition.time_aim = 1000 + np.log(statistical_analysis.nr_rows / 10 + 1) * np.sum([4 if x in [dtype.rich_text, dtype.short_text, dtype.array, dtype.video, dtype.audio, dtype.image] else 1 for x in type_information.dtypes.values()]) * 200

    if problem_definition.time_aim is not None:
        nr_trainable_encoders = len([x for x in features.values() if x.encoder['module'] in trainable_encoders])
        nr_models = len(list(outputs.values())[0].models)
        encoder_time_budget_pct = max(3.3 / 5, 1.5 + np.log(nr_trainable_encoders + 1) / 5)

        if nr_trainable_encoders == 0:
            problem_definition.seconds_per_encoder = 0
        else:
            problem_definition.seconds_per_encoder = int(problem_definition.time_aim * (encoder_time_budget_pct / nr_trainable_encoders))
        problem_definition.seconds_per_model = int(problem_definition.time_aim * ((1 / encoder_time_budget_pct) / nr_models))

    return JsonAI(
        cleaner=None,
        splitter=None,
        analyzer=None,
        explainer=None,
        features=features,
        outputs=outputs,
        imports=None,
        problem_definition=problem_definition,
        identifiers=type_information.identifiers,
        timeseries_transformer=None,
        timeseries_analyzer=None,
        accuracy_functions=accuracy_functions
    )


def add_implicit_values(json_ai: JsonAI) -> JsonAI:
    problem_definition = json_ai.problem_definition
    imports = [
        'from lightwood.model import Neural',
        'from lightwood.model import LightGBM',
        'from lightwood.model import LightGBMArray',
        'from lightwood.model import SkTime',
        'from lightwood.model import Unit',
        'from lightwood.model import Regression',
        'from lightwood.ensemble import BestOf',
        'from lightwood.data import cleaner',
        'from lightwood.data import transform_timeseries, timeseries_analyzer',
        'from lightwood.data import splitter',
        'from lightwood.analysis import model_analyzer, explain',
        'from sklearn.metrics import r2_score, balanced_accuracy_score, accuracy_score',
        'import pandas as pd',
        'from lightwood.helpers.seed import seed',
        'from lightwood.helpers.log import log',
        'import lightwood',
        'from lightwood.api import *',
        'from lightwood.model import BaseModel',
        'from lightwood.encoder import BaseEncoder, __ts_encoders__',
        'from lightwood.encoder import Array, Binary, Categorical, Date, DateTime, Float, Image, Integer, Quantity, Rich_Text, Short_Text, Tags',
        'from lightwood.ensemble import BaseEnsemble',
        'from typing import Dict, List',
        'from lightwood.helpers.parallelism import mut_method_call',
        'from lightwood import ProblemDefinition'
    ]

    if json_ai.imports is None:
        json_ai.imports = imports
    else:
        json_ai.imports.extend(imports)

    for feature in [list(json_ai.outputs.values())[0], *json_ai.features.values()]:
        encoder_import = feature.encoder['module']
        if '.' in encoder_import:
            continue
        imports.append(f'from lightwood.encoder import {encoder_import}')

    if problem_definition.timeseries_settings.use_previous_target:
        imports.append('from lightwood.encoder import TimeSeriesPlainEncoder')

    # Add implicit arguments
    # @TODO: Consider removing once we have a proper editor in studio
    models = json_ai.outputs[json_ai.problem_definition.target].models
    for i in range(len(models)):
        if models[i]['module'] == 'Unit':
            pass
        elif models[i]['module'] == 'Neural':
            models[i]['args']['target_encoder'] = models[i]['args'].get('target_encoder', '$encoders[self.target]')
            models[i]['args']['target'] = models[i]['args'].get('target', '$target')
            models[i]['args']['dtype_dict'] = models[i]['args'].get('dtype_dict', '$dtype_dict')
            models[i]['args']['input_cols'] = models[i]['args'].get('input_cols', '$input_cols')
            models[i]['args']['timeseries_settings'] = models[i]['args'].get('timeseries_settings', '$problem_definition.timeseries_settings')
            models[i]['args']['net'] = models[i]['args'].get('net', '"DefaultNet"' if not problem_definition.timeseries_settings.is_timeseries else '"ArNet"')

        elif models[i]['module'] == 'LightGBM':
            models[i]['args']['target'] = models[i]['args'].get('target', '$target')
            models[i]['args']['dtype_dict'] = models[i]['args'].get('dtype_dict', '$dtype_dict')
            models[i]['args']['input_cols'] = models[i]['args'].get('input_cols', '$input_cols')
        elif models[i]['module'] == 'Regression':
            models[i]['args']['target_encoder'] = models[i]['args'].get('target_encoder', '$encoders[self.target]')
        elif models[i]['module'] == 'LightGBMArray':
            models[i]['args']['target'] = models[i]['args'].get('target', '$target')
            models[i]['args']['dtype_dict'] = models[i]['args'].get('dtype_dict', '$dtype_dict')
            models[i]['args']['input_cols'] = models[i]['args'].get('input_cols', '$input_cols')
        elif models[i]['module'] == 'SkTime':
            models[i]['args']['target'] = models[i]['args'].get('target', '$target')
            models[i]['args']['dtype_dict'] = models[i]['args'].get('dtype_dict', '$dtype_dict')
            models[i]['args']['ts_analysis'] = models[i]['args'].get('ts_analysis', '$ts_analysis')
    
    ensemble = json_ai.outputs[json_ai.problem_definition.target].ensemble
    ensemble['args']['target'] = ensemble['args'].get('target', '$target')
    ensemble['args']['data'] = ensemble['args'].get('data', 'test_data')
    ensemble['args']['models'] = ensemble['args'].get('models', '$models')

    for name in json_ai.features:
        if json_ai.features[name].dependency is None:
            json_ai.features[name].dependency = []
        if json_ai.features[name].data_dtype is None:
            json_ai.features[name].data_dtype = json_ai.features[name].encoder['module'].split('.')[0].lower()
            
    # Add implicit phases
    # @TODO: Consider removing once we have a proper editor in studio
    if json_ai.cleaner is None:
        json_ai.cleaner = {
            'module': 'cleaner',
            'args': {
                'pct_invalid': '$problem_definition.pct_invalid',
                'ignore_features': '$problem_definition.ignore_features',
                'identifiers': '$identifiers',
                'data': 'data',
                'dtype_dict': '$dtype_dict',
                'target': '$target',
                'mode': '$mode',
                'timeseries_settings': '$problem_definition.timeseries_settings'
            }
        }

    if json_ai.splitter is None:
        json_ai.splitter = {
            'module': 'splitter',
            'args': {
                'tss': '$problem_definition.timeseries_settings',
                'data': 'data',
                'k': 'nfolds'
            }
        }
    if json_ai.analyzer is None:
        json_ai.analyzer = {
            'module': 'model_analyzer',
            'args': {
                'stats_info': '$statistical_analysis',
                'ts_cfg': '$problem_definition.timeseries_settings',
                'accuracy_functions': '$accuracy_functions',
                'predictor': '$ensemble',
                'data': 'test_data',
                'target': '$target',
                'disable_column_importance': 'True',
                'dtype_dict': '$dtype_dict',
                'fixed_significance': None,
                'positive_domain': False,
            }
        }

    if json_ai.explainer is None:
        json_ai.explainer = {
            'module': 'explain',
            'args': {
                'timeseries_settings': '$problem_definition.timeseries_settings',
                'positive_domain': '$problem_definition.positive_domain',
                'fixed_confidence': '$problem_definition.fixed_confidence',
                'anomaly_detection': '$problem_definition.anomaly_detection',
                'anomaly_error_rate': '$problem_definition.anomaly_error_rate',
                'anomaly_cooldown': '$problem_definition.anomaly_cooldown',
                'data': 'data',
                'predictions': 'df',
                'analysis': '$runtime_analyzer',
                'ts_analysis': '$ts_analysis' if problem_definition.timeseries_settings.is_timeseries else None,
                'target_name': '$target',
                'target_dtype': '$dtype_dict[self.target]',
            }
        }
  
    if problem_definition.timeseries_settings.is_timeseries:
        if json_ai.timeseries_transformer is None:
            json_ai.timeseries_transformer = {
                'module': 'transform_timeseries',
                'args': {
                    'timeseries_settings': '$problem_definition.timeseries_settings',
                    'data': 'data',
                    'dtype_dict': '$dtype_dict',
                    'target': '$target',
                    'mode': '$mode'
                }
            }

        if json_ai.timeseries_analyzer is None:
            json_ai.timeseries_analyzer = {
                'module': 'timeseries_analyzer',
                'args': {
                    'timeseries_settings': '$problem_definition.timeseries_settings',
                    'data': 'data',
                    'dtype_dict': '$dtype_dict',
                    'target': '$target'
                }
            }

    return json_ai


def code_from_json_ai(json_ai: JsonAI) -> str:
    json_ai = add_implicit_values(json_ai)

    encoder_dict = {json_ai.problem_definition.target: call(list(json_ai.outputs.values())[0].encoder, json_ai)}
    dependency_dict = {}
    dtype_dict = {json_ai.problem_definition.target: f"""'{list(json_ai.outputs.values())[0].data_dtype}'"""}

    for col_name, feature in json_ai.features.items():
        encoder_dict[col_name] = call(feature.encoder, json_ai)
        dependency_dict[col_name] = feature.dependency
        dtype_dict[col_name] = f"""'{feature.data_dtype}'"""

    # @TODO: Move into json-ai creation function (I think? Maybe? Let's discuss)
    if json_ai.problem_definition.timeseries_settings.use_previous_target:
        col_name = f'__mdb_ts_previous_{json_ai.problem_definition.target}'
        json_ai.problem_definition.timeseries_settings.target_type = list(json_ai.outputs.values())[0].data_dtype
        encoder_dict[col_name] = call(lookup_encoder(list(json_ai.outputs.values())[0].data_dtype,
                                                     col_name,
                                                     False,
                                                     json_ai.problem_definition,
                                                     False,
                                                     ),
                                      json_ai)
        dependency_dict[col_name] = []
        dtype_dict[col_name] = f"""'{list(json_ai.outputs.values())[0].data_dtype}'"""
        json_ai.features[col_name] = Feature(
            encoder=encoder_dict[col_name]
        )

    input_cols = ','.join([f"""'{name}'""" for name in json_ai.features])

    ts_transform_code = ''
    ts_analyze_code = ''
    ts_encoder_code = ''
    if json_ai.timeseries_transformer is not None:
        ts_transform_code = f"""
log.info('Transforming timeseries data')
data = {call(json_ai.timeseries_transformer, json_ai)}
"""
        ts_analyze_code = f"""
self.ts_analysis = {call(json_ai.timeseries_analyzer, json_ai)}
"""

    if json_ai.timeseries_analyzer is not None:
        ts_encoder_code = """
if type(encoder) in __ts_encoders__:
    kwargs['ts_analysis'] = self.ts_analysis
"""

    if json_ai.problem_definition.timeseries_settings.is_timeseries:
        ts_target_code = """
if encoder.is_target:
    encoder.normalizers = self.ts_analysis['target_normalizers']
    encoder.group_combinations = self.ts_analysis['group_combinations']
"""
    else:
        ts_target_code = ''

    dataprep_body = f"""
# The type of each column
self.problem_definition = ProblemDefinition.from_dict({json_ai.problem_definition.to_dict()})
self.accuracy_functions = {json_ai.accuracy_functions}
self.identifiers = {json_ai.identifiers}
self.dtype_dict = {inline_dict(dtype_dict)}
self.statistical_analysis = lightwood.data.statistical_analysis(data, self.dtype_dict, {json_ai.identifiers}, self.problem_definition)
self.mode = 'train'
# How columns are encoded
self.encoders = {inline_dict(encoder_dict)}
# Which column depends on which
self.dependencies = {inline_dict(dependency_dict)}
#
self.input_cols = [{input_cols}]

log.info('Cleaning the data')
data = {call(json_ai.cleaner, json_ai)}

{ts_transform_code}
{ts_analyze_code}

nfolds = {json_ai.problem_definition.nfolds}
log.info(f'Splitting the data into {{nfolds}} folds')
folds = {call(json_ai.splitter, json_ai)}

log.info('Preparing the encoders')

encoder_preping_dict = {{}}
enc_preping_data = pd.concat(folds[0:nfolds-1])
for col_name, encoder in self.encoders.items():
    if not encoder.is_nn_encoder:
        encoder_preping_dict[col_name] = [encoder, enc_preping_data[col_name], 'prepare']
        log.info(f'Encoder preping dict length of: {{len(encoder_preping_dict)}}')

parallel_preped_encoders = mut_method_call(encoder_preping_dict)
for col_name, encoder in parallel_preped_encoders.items():
    self.encoders[col_name] = encoder

if self.target not in parallel_preped_encoders:
    self.encoders[self.target].prepare(enc_preping_data[self.target])

for col_name, encoder in self.encoders.items():
    if encoder.is_nn_encoder:
        priming_data = pd.concat(folds[0:nfolds-1])
        kwargs = {{}}
        if self.dependencies[col_name]:
            kwargs['dependency_data'] = {{}}
            for col in self.dependencies[col_name]:
                kwargs['dependency_data'][col] = {{
                    'original_type': self.dtype_dict[col],
                    'data': priming_data[col]
                }}
            {align(ts_encoder_code, 3)}
        
        # This assumes target  encoders are also prepared in parallel, might not be true
        if hasattr(encoder, 'uses_target'):
            kwargs['encoded_target_values'] = parallel_preped_encoders[self.target].encode(priming_data[self.target])

        encoder.prepare(priming_data[col_name], **kwargs)

    {align(ts_target_code, 1)}
"""
    dataprep_body = align(dataprep_body, 2)

    learn_body = f"""
log.info('Featurizing the data')
encoded_ds_arr = lightwood.encode(self.encoders, folds, self.target)
train_data = encoded_ds_arr[0:int(nfolds*0.9)]
test_data = encoded_ds_arr[int(nfolds*0.9):]

log.info('Training the models')
self.models = [{', '.join([call(x, json_ai) for x in list(json_ai.outputs.values())[0].models])}]
trained_models = []
for model in self.models:
    try:
        model.fit(train_data)
        trained_models.append(model)
    except Exception as e:
        log.warning(f'Exception: {{e}} when training model: {{model}}')
        if {json_ai.problem_definition.strict_mode} and model.stable:
            raise e
            
self.models = trained_models

log.info('Ensembling the model')
<<<<<<< HEAD
self.ensemble = {call(json_ai.output.ensemble, json_ai)}
self.supports_proba = self.ensemble.supports_proba
=======
self.ensemble = {call(list(json_ai.outputs.values())[0].ensemble, json_ai)}
>>>>>>> 2ecb5e34

log.info('Analyzing the ensemble')
self.model_analysis, self.runtime_analyzer = {call(json_ai.analyzer, json_ai)}

# Partially fit the model on the reamining of the data, data is precious, we mustn't loss one bit
for model in self.models:
    if {json_ai.problem_definition.fit_on_validation}:
        model.partial_fit(test_data, train_data)
"""
    learn_body = align(learn_body, 2)

    predict_common_body = f"""
self.mode = 'predict'
log.info('Cleaning the data')
data = {call(json_ai.cleaner, json_ai)}

{ts_transform_code}

encoded_ds = lightwood.encode(self.encoders, data, self.target)
"""
    predict_common_body = align(predict_common_body, 2)

    predict_body = f"""
df = self.ensemble(encoded_ds)
insights = {call(json_ai.explainer, json_ai)}
return insights
"""
    predict_body = align(predict_body, 2)

    predict_proba_body = f"""
df = self.ensemble(encoded_ds, predict_proba=True)
return df
"""
    predict_proba_body = align(predict_proba_body, 2)

    imports = '\n'.join(json_ai.imports)
    predictor_code = f"""
{imports}
from lightwood.api import PredictorInterface


class Predictor(PredictorInterface):
    target: str
    models: List[BaseModel]
    encoders: Dict[str, BaseEncoder]
    ensemble: BaseEnsemble
    mode: str

    def __init__(self):
        seed()
        self.target = '{json_ai.problem_definition.target}'
        self.mode = 'innactive'

    def learn(self, data: pd.DataFrame) -> None:
{dataprep_body}
{learn_body}

    def predict(self, data: pd.DataFrame) -> pd.DataFrame:
{predict_common_body}
{predict_body}


    def predict_proba(self, data: pd.DataFrame) -> pd.DataFrame:
{predict_common_body}
{predict_proba_body}
"""

    if len(predictor_code) < 5000:
        predictor_code = autopep8.fix_code(predictor_code)

    return predictor_code


def validate_json_ai(json_ai: JsonAI) -> bool:
    from lightwood.api.high_level import predictor_from_code, code_from_json_ai
    try:
        predictor_from_code(code_from_json_ai(json_ai))
        return True
    except Exception:
        return False<|MERGE_RESOLUTION|>--- conflicted
+++ resolved
@@ -126,12 +126,6 @@
                 'module': 'Regression',
                 'args': {
                     'stop_after': '$problem_definition.seconds_per_model',
-<<<<<<< HEAD
-                    'target': '$target',
-                    'dtype_dict': '$dtype_dict',
-                    'target_encoder': '$encoders[$target]'
-=======
->>>>>>> 2ecb5e34
                 }
             }
         ])
@@ -547,12 +541,8 @@
 self.models = trained_models
 
 log.info('Ensembling the model')
-<<<<<<< HEAD
-self.ensemble = {call(json_ai.output.ensemble, json_ai)}
+self.ensemble = {call(list(json_ai.outputs.values())[0].ensemble, json_ai)}
 self.supports_proba = self.ensemble.supports_proba
-=======
-self.ensemble = {call(list(json_ai.outputs.values())[0].ensemble, json_ai)}
->>>>>>> 2ecb5e34
 
 log.info('Analyzing the ensemble')
 self.model_analysis, self.runtime_analyzer = {call(json_ai.analyzer, json_ai)}
