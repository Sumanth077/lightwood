--- conflicted
+++ resolved
@@ -32,41 +32,22 @@
         self.encoders = {encoder_code}
 
 
-<<<<<<< HEAD
         # Do all the trainining and the data cleaning/processing
         data = {lightwood_config.cleaner}(data)
-        data = {lightwood_config.splitter}(data, 10)
+        folds = {lightwood_config.splitter}(data, 10)
         nfolds = len(data)
 
-        for encoder in self.encoders.values():
+        for col_name, encoder in self.encoders.items():
             if encoder.uses_folds:
-                encoder.prepare(data[0:nfolds])
+                encoder.prepare([x[col_name] for x in folds[0:nfolds]])
             else:
-                encoder.prepare(pd.concat(data[0:nfolds]))
+                encoder.prepare(pd.concat(folds[0:nfolds])[col_name])
 
-        encoded_data = lightwood.encode(self.encoders, data)
+        encoded_folds = lightwood.encode(self.encoders, folds, self.target)
 
         self.models = {lightwood_config.output.models}
         for model in self.models:
-            model.fit(encoded_data[0:nfolds], data[0:nfolds])
-=======
-		# Do all the trainining and the data cleaning/processing
-		data = {lightwood_config.cleaner}(data)
-		folds = {lightwood_config.splitter}(data, 10)
-		nfolds = len(data)
-
-		for col_name, encoder in self.encoders.items():
-			if encoder.uses_folds:
-				encoder.prepare([x[col_name] for x in folds[0:nfolds]])
-			else:
-				encoder.prepare(pd.concat(folds[0:nfolds])[col_name])
-
-		encoded_folds = lightwood.encode(self.encoders, folds, self.target)
-
-		self.models = {lightwood_config.output.models}
-		for model in self.models:
-			model.fit(encoded_data[0:nfolds], folds[0:nfolds])
->>>>>>> 79a8eede
+            model.fit(encoded_data[0:nfolds], folds[0:nfolds])
 
         self.ensemble = {lightwood_config.output.ensemble}(self.models, encoded_data[nfolds], data[nfolds])
 
@@ -77,16 +58,12 @@
         encoded_data = lightwood.encode(self.encoders, data)
         df = self.ensemble(encoded_data)
         return df
+    def predict(self, data: DataSource) -> pd.DataFrame:
+        encoded_data = lightwood.encode(self.encoders, [data])[0]
+        df = self.ensemble.predict(encoded_data)
+        return df
     """
 
-<<<<<<< HEAD
-=======
-	def predict(self, data: DataSource) -> pd.DataFrame:
-		encoded_data = lightwood.encode(self.encoders, [data])[0]
-		df = self.ensemble.predict(encoded_data)
-		return df
-	"""
->>>>>>> 79a8eede
 
 def config_from_data(target: str, data: DataSource) -> None:
     type_information = lightwood.data.infer_types(data)
