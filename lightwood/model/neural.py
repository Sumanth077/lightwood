import time
from copy import deepcopy
from typing import Dict, List

import torch
import optuna
import numpy as np
import pandas as pd
from torch import nn
import torch_optimizer as ad_optim
from sklearn.metrics import r2_score
from torch.cuda.amp import GradScaler
from torch.utils.data import DataLoader
from torch.nn.modules.loss import MSELoss
from torch.optim.optimizer import Optimizer

from lightwood.api import dtype
from lightwood.helpers.log import log
from lightwood.api.types import TimeseriesSettings
from lightwood.helpers.torch import LightwoodAutocast
from lightwood.data.encoded_ds import ConcatedEncodedDs, EncodedDs
from lightwood.model.helpers.transform_corss_entropy_loss import TransformCrossEntropyLoss
from lightwood.model.base import BaseModel
from lightwood.model.helpers.ar_net import ArNet
from lightwood.model.helpers.default_net import DefaultNet
from lightwood.encoder.base import BaseEncoder


class Neural(BaseModel):
    model: nn.Module
    dtype_dict: dict
    target: str
    epochs_to_best: int
    fit_on_dev: bool
    supports_proba: bool

    def __init__(self, stop_after: int, target: str, dtype_dict: Dict[str, str], input_cols: List[str], timeseries_settings: TimeseriesSettings, target_encoder: BaseEncoder, net: str, fit_on_dev: bool, search_hyperparameters: bool):
        super().__init__(stop_after)
        self.dtype_dict = dtype_dict
        self.target = target
        self.timeseries_settings = timeseries_settings
        self.target_encoder = target_encoder
        self.epochs_to_best = 0
        self.fit_on_dev = fit_on_dev
        self.net_class = DefaultNet if net == 'DefaultNet' else ArNet
<<<<<<< HEAD
        self.supports_proba = dtype_dict[target] in [dtype.binary, dtype.categorical]

=======
        self.search_hyperparameters = search_hyperparameters
        self.stable = True
    
>>>>>>> 2ecb5e34
    def _final_tuning(self, data_arr):
        if self.dtype_dict[self.target] in (dtype.integer, dtype.float):
            self.model = self.model.eval()

            acc_dict = {}
            for decode_log in [True, False]:
                self.target_encoder.decode_log = decode_log
                decoded_predictions = []
                decoded_real_values = []
                for data in data_arr:
                    for X, Y in data:
                        X = X.to(self.model.device)
                        Y = Y.to(self.model.device)
                        Yh = self.model(X)

                        Yh = torch.unsqueeze(Yh, 0) if len(Yh.shape) < 2 else Yh
                        Y = torch.unsqueeze(Y, 0) if len(Y.shape) < 2 else Y

                        decoded_predictions.extend(self.target_encoder.decode(Yh))
                        decoded_real_values.extend(self.target_encoder.decode(Y))

                    
                acc_dict[decode_log] = r2_score(decoded_real_values, decoded_predictions)

            self.target_encoder.decode_log = acc_dict[True] > acc_dict[False]

    def _select_criterion(self) -> torch.nn.Module:
        if self.dtype_dict[self.target] in (dtype.categorical, dtype.binary):
            criterion = TransformCrossEntropyLoss(weight=self.target_encoder.index_weights.to(self.model.device))
        elif self.dtype_dict[self.target] in (dtype.tags):
            criterion = nn.BCEWithLogitsLoss()
        elif self.dtype_dict[self.target] in (dtype.integer, dtype.float, dtype.array) and self.timeseries_settings.is_timeseries:
            criterion = nn.L1Loss()
        elif self.dtype_dict[self.target] in (dtype.integer, dtype.float):
            criterion = MSELoss()
        else:
            criterion = MSELoss()

        return criterion

    def _select_optimizer(self) -> Optimizer:
        # ad_optim.Ranger
        # torch.optim.AdamW
        if self.timeseries_settings.is_timeseries:
            optimizer = ad_optim.Ranger(self.model.parameters(), lr=self.lr)
        else:
            optimizer = ad_optim.Ranger(self.model.parameters(), lr=self.lr, weight_decay=2e-2)

        return optimizer

    def _find_lr(self, dl):
        optimizer = self._select_optimizer()
        criterion = self._select_criterion()
        scaler = GradScaler()

        running_losses: List[float] = []
        cum_loss = 0
        lr_log = []
        best_model = self.model
        stop = False
        batches = 0
        for epoch in range(1, 101): 
            if stop:
                break

            for i, (X, Y) in enumerate(dl):
                if stop:
                    break
                
                batches += len(X)
                X = X.to(self.model.device)
                Y = Y.to(self.model.device)
                with LightwoodAutocast():
                    optimizer.zero_grad()
                    Yh = self.model(X)
                    loss = criterion(Yh, Y)
                    if LightwoodAutocast.active:
                        scaler.scale(loss).backward()
                        scaler.step(optimizer)
                        scaler.update()
                    else:
                        loss.backward()
                        optimizer.step()              
                cum_loss += loss.item()

                # Account for ranger lookahead update
                if (i+1)*epoch % 6:
                    batches = 0
                    lr = optimizer.param_groups[0]['lr']
                    log.info(f'Loss of {cum_loss} with learning rate {lr}')
                    running_losses.append(cum_loss)
                    lr_log.append(lr)
                    cum_loss = 0
                    if len(running_losses) < 2 or np.mean(running_losses[:-1]) > np.mean(running_losses):
                        optimizer.param_groups[0]['lr'] = lr * 1.4
                        # Time saving since we don't have to start training fresh
                        best_model = deepcopy(self.model)
                    else:
                        stop = True    

        best_loss_lr = lr_log[np.argmin(running_losses)]
        lr = best_loss_lr
        log.info(f'Found learning rate of: {lr}')
        return lr, best_model

    def _max_fit(self, train_dl, dev_dl, criterion, optimizer, scaler, stop_after, return_model_after):
        started = time.time()
        epochs_to_best = 0
        best_dev_error = pow(2, 32)
        running_errors = []
        best_model = self.model

        for epoch in range(1, return_model_after + 1):
<<<<<<< HEAD
            train_error = self._run_epoch(train_dl, criterion, optimizer, scaler)
            # log.info(f'Train error: {round(train_error,3)}')
=======
            self.model = self.model.train()
            running_losses: List[float] = []
            for i, (X, Y) in enumerate(train_dl):
                X = X.to(self.model.device)
                Y = Y.to(self.model.device)
                with LightwoodAutocast():
                    optimizer.zero_grad()
                    Yh = self.model(X)
                    loss = criterion(Yh, Y)
                    if LightwoodAutocast.active:
                        scaler.scale(loss).backward()
                        scaler.step(optimizer)
                        scaler.update()
                    else:
                        loss.backward()
                        optimizer.step()
                
                running_losses.append(loss.item())

            train_error = np.mean(running_losses)

>>>>>>> 2ecb5e34
            running_errors.append(self._error(dev_dl, criterion))

            if np.isnan(train_error) or np.isnan(running_errors[-1]) or np.isinf(train_error) or np.isinf(running_errors[-1]):
                break

            if best_dev_error > running_errors[-1]:
                best_dev_error = running_errors[-1]
                best_model = deepcopy(self.model)
                epochs_to_best = epoch

            if len(running_errors) >= 5:
                delta_mean = np.mean([running_errors[-i - 1] - running_errors[-i] for i in range(1, len(running_errors[-5:]))])
                if delta_mean <= 0:
                    break
            elif (time.time() - started) > stop_after:
                break
            elif running_errors[-1] < 0.0001 or train_error < 0.0001:
                break

        if np.isnan(best_dev_error):
            best_dev_error = pow(2, 32)
        return best_model, epochs_to_best, best_dev_error

    def _error(self, dev_dl, criterion) -> float:
        self.model = self.model.eval()
        running_losses: List[float] = []
        with torch.no_grad():
            for X, Y in dev_dl:
                X = X.to(self.model.device)
                Y = Y.to(self.model.device)
                Yh = self.model(X)
                running_losses.append(criterion(Yh, Y).item())
            return np.mean(running_losses)
 
    def _init_net(self, ds_arr: List[EncodedDs]):
        net_kwargs = {'input_size': len(ds_arr[0][0][0]),
                      'output_size': len(ds_arr[0][0][1]),
                      'num_hidden': self.num_hidden,
                      'dropout': 0}

        if self.net_class == ArNet:
            net_kwargs['encoder_span'] = ds_arr[0].encoder_spans
            net_kwargs['target_name'] = self.target

        self.model = self.net_class(**net_kwargs)

    '''
    Optuna optimization
    def _optimize(self, ds_arr: List[EncodedDs]):
        scaler = GradScaler()
        
        trails_started = time.time()
        nr_trails = 25
        time_per_trial = self.stop_after / (2 * nr_trails)
        if time_per_trial > 5:
            def objective(trial):
                log.debug(f'Running trial in max {time_per_trial} seconds')
                # For trail options see: https://optuna.readthedocs.io/en/stable/reference/generated/optuna.trial.Trial.html?highlight=suggest_int
                self.num_hidden = trial.suggest_int('num_hidden', 1, 2)
                lr = trial.suggest_loguniform('lr', 0.0001, 0.1)

                self._init_net(ds_arr)
                optimizer = self._select_optimizer(lr)
                criterion = self._select_criterion()
                
                # @TODO Donwscale based on training time
                train_dl = DataLoader(ConcatedEncodedDs(ds_arr[0:int(len(ds_arr) * 0.7)]), batch_size=self.batch_size, shuffle=False)
                dev_dl = DataLoader(ConcatedEncodedDs(ds_arr[int(len(ds_arr) * 0.7):]), batch_size=self.batch_size, shuffle=False)
                try:
                    _, _, best_error = self._max_fit(train_dl, dev_dl, criterion, optimizer, scaler, time_per_trial, 20000)
                except Exception as e:
                    log.error(e)
                    return pow(2, 32)

                return best_error

            log.info('Running hyperparameter search!')
            sampler = optuna.samplers.RandomSampler(seed=len(ds_arr[0][0][0]))
            study = optuna.create_study(direction='minimize', sampler=sampler)
            study.optimize(objective, n_trials=nr_trails)

            log.debug(f'Best trial had a loss of : {study.best_trial.value}')
            log.debug(f'Best trial suggested parameters : {study.best_trial.params.items()}')
            self.stop_after = self.stop_after - (time.time() - trails_started)

            self.num_hidden = study.best_trial.params['num_hidden']
            self.lr = study.best_trial.params['lr']
        else:
            self.num_hidden = 1
            self.lr = 0.0005
        '''

    # @TODO: Compare partial fitting fully on and fully off on the benchmarks!
    # @TODO: Writeup on the methodology for partial fitting
    def fit(self, ds_arr: List[EncodedDs]) -> None:
        # ConcatedEncodedDs
        train_ds_arr = ds_arr[0:int(len(ds_arr) * 0.9)]
        dev_ds_arr = ds_arr[int(len(ds_arr) * 0.9):]

        con_train_ds = ConcatedEncodedDs(train_ds_arr)
        con_test_ds = ConcatedEncodedDs(dev_ds_arr)
        self.batch_size = min(200, int(len(con_train_ds) / 10))
        self.batch_size = max(40, self.batch_size)

        dev_dl = DataLoader(con_test_ds, batch_size=self.batch_size, shuffle=False)
        train_dl = DataLoader(con_train_ds, batch_size=self.batch_size, shuffle=False)

        self.lr = 1e-4
        self.num_hidden = 1

        # Find learning rate
        # keep the weights
        self._init_net(ds_arr)
        self.lr, self.model = self._find_lr(train_dl)

        # Keep on training
        optimizer = self._select_optimizer()
        criterion = self._select_criterion()
        scaler = GradScaler()

        for subset_itt in (0, 1):
            for subset_idx in range(len(dev_ds_arr)):
                train_dl = DataLoader(ConcatedEncodedDs(train_ds_arr[subset_idx * 9:(subset_idx + 1) * 9]), batch_size=200, shuffle=True)

                stop_after = self.stop_after / 4

                self.model, epoch_to_best_model, err = self._max_fit(train_dl, dev_dl, criterion, optimizer, scaler, stop_after / 2, 20000 if subset_itt > 0 else 1)

                self.epochs_to_best += epoch_to_best_model

        if len(con_test_ds) > 0:
            if self.fit_on_dev:
                self.partial_fit(dev_ds_arr, train_ds_arr)
            self._final_tuning(dev_ds_arr)

    def partial_fit(self, train_data: List[EncodedDs], dev_data: List[EncodedDs]) -> None:
        # Based this on how long the initial training loop took, at a low learning rate as to not mock anything up tooo badly
        train_ds = ConcatedEncodedDs(train_data)
        dev_ds = ConcatedEncodedDs(dev_data + train_data)
        train_dl = DataLoader(train_ds, batch_size=self.batch_size, shuffle=True)
        dev_dl = DataLoader(dev_ds, batch_size=self.batch_size, shuffle=True)
        optimizer = self._select_optimizer()
        criterion = self._select_criterion()
        scaler = GradScaler()

        self.model, _, _ = self._max_fit(train_dl, dev_dl, criterion, optimizer, scaler, self.stop_after, max(1, int(self.epochs_to_best / 3)))
    
    def __call__(self, ds: EncodedDs, predict_proba: bool = False) -> pd.DataFrame:
        self.model = self.model.eval()
        decoded_predictions: List[object] = []
        all_probs: List[List[float]] = []
        rev_map = {}
        
<<<<<<< HEAD
        for idx, (X, Y) in enumerate(ds):
            X = X.to(self.model.device)
            Yh = self.model(X)
            Yh = torch.unsqueeze(Yh, 0) if len(Yh.shape) < 2 else Yh

            kwargs = {}
            for dep in self.target_encoder.dependencies:
                kwargs['dependency_data'] = {dep: ds.data_frame.iloc[idx][[dep]].values}

            if predict_proba:
                kwargs['return_raw'] = True
                decoded_prediction, probs, rev_map = self.target_encoder.decode(Yh, **kwargs)
                all_probs.append(probs)
            else:
                decoded_prediction = self.target_encoder.decode(Yh, **kwargs)

            if not self.timeseries_settings.is_timeseries or self.timeseries_settings.nr_predictions == 1:
                decoded_predictions.extend(decoded_prediction)
            else:
                decoded_predictions.append(decoded_prediction)

        ydf = pd.DataFrame({'prediction': decoded_predictions})

        if predict_proba:
            raw_predictions = np.array(all_probs).squeeze()
            for idx, label in enumerate(rev_map.values()):
                ydf[f'__mdb_proba_{label}'] = raw_predictions[:, idx]

        return ydf
=======
        with torch.no_grad():
            for idx, (X, Y) in enumerate(ds):
                X = X.to(self.model.device)
                Yh = self.model(X)
                Yh = torch.unsqueeze(Yh, 0) if len(Yh.shape) < 2 else Yh

                kwargs = {}
                for dep in self.target_encoder.dependencies:
                    kwargs['dependency_data'] = {dep: ds.data_frame.iloc[idx][[dep]].values}
                decoded_prediction = self.target_encoder.decode(Yh, **kwargs)

                if not self.timeseries_settings.is_timeseries or self.timeseries_settings.nr_predictions == 1:
                    decoded_predictions.extend(decoded_prediction)
                else:
                    decoded_predictions.append(decoded_prediction)

            ydf = pd.DataFrame({'prediction': decoded_predictions})
            return ydf
>>>>>>> 2ecb5e34
<|MERGE_RESOLUTION|>--- conflicted
+++ resolved
@@ -43,14 +43,10 @@
         self.epochs_to_best = 0
         self.fit_on_dev = fit_on_dev
         self.net_class = DefaultNet if net == 'DefaultNet' else ArNet
-<<<<<<< HEAD
         self.supports_proba = dtype_dict[target] in [dtype.binary, dtype.categorical]
-
-=======
         self.search_hyperparameters = search_hyperparameters
         self.stable = True
-    
->>>>>>> 2ecb5e34
+
     def _final_tuning(self, data_arr):
         if self.dtype_dict[self.target] in (dtype.integer, dtype.float):
             self.model = self.model.eval()
@@ -164,10 +160,6 @@
         best_model = self.model
 
         for epoch in range(1, return_model_after + 1):
-<<<<<<< HEAD
-            train_error = self._run_epoch(train_dl, criterion, optimizer, scaler)
-            # log.info(f'Train error: {round(train_error,3)}')
-=======
             self.model = self.model.train()
             running_losses: List[float] = []
             for i, (X, Y) in enumerate(train_dl):
@@ -189,7 +181,6 @@
 
             train_error = np.mean(running_losses)
 
->>>>>>> 2ecb5e34
             running_errors.append(self._error(dev_dl, criterion))
 
             if np.isnan(train_error) or np.isnan(running_errors[-1]) or np.isinf(train_error) or np.isinf(running_errors[-1]):
@@ -342,38 +333,7 @@
         decoded_predictions: List[object] = []
         all_probs: List[List[float]] = []
         rev_map = {}
-        
-<<<<<<< HEAD
-        for idx, (X, Y) in enumerate(ds):
-            X = X.to(self.model.device)
-            Yh = self.model(X)
-            Yh = torch.unsqueeze(Yh, 0) if len(Yh.shape) < 2 else Yh
-
-            kwargs = {}
-            for dep in self.target_encoder.dependencies:
-                kwargs['dependency_data'] = {dep: ds.data_frame.iloc[idx][[dep]].values}
-
-            if predict_proba:
-                kwargs['return_raw'] = True
-                decoded_prediction, probs, rev_map = self.target_encoder.decode(Yh, **kwargs)
-                all_probs.append(probs)
-            else:
-                decoded_prediction = self.target_encoder.decode(Yh, **kwargs)
-
-            if not self.timeseries_settings.is_timeseries or self.timeseries_settings.nr_predictions == 1:
-                decoded_predictions.extend(decoded_prediction)
-            else:
-                decoded_predictions.append(decoded_prediction)
-
-        ydf = pd.DataFrame({'prediction': decoded_predictions})
-
-        if predict_proba:
-            raw_predictions = np.array(all_probs).squeeze()
-            for idx, label in enumerate(rev_map.values()):
-                ydf[f'__mdb_proba_{label}'] = raw_predictions[:, idx]
-
-        return ydf
-=======
+
         with torch.no_grad():
             for idx, (X, Y) in enumerate(ds):
                 X = X.to(self.model.device)
@@ -383,7 +343,13 @@
                 kwargs = {}
                 for dep in self.target_encoder.dependencies:
                     kwargs['dependency_data'] = {dep: ds.data_frame.iloc[idx][[dep]].values}
-                decoded_prediction = self.target_encoder.decode(Yh, **kwargs)
+
+                if predict_proba:
+                    kwargs['return_raw'] = True
+                    decoded_prediction, probs, rev_map = self.target_encoder.decode(Yh, **kwargs)
+                    all_probs.append(probs)
+                else:
+                    decoded_prediction = self.target_encoder.decode(Yh, **kwargs)
 
                 if not self.timeseries_settings.is_timeseries or self.timeseries_settings.nr_predictions == 1:
                     decoded_predictions.extend(decoded_prediction)
@@ -391,5 +357,10 @@
                     decoded_predictions.append(decoded_prediction)
 
             ydf = pd.DataFrame({'prediction': decoded_predictions})
-            return ydf
->>>>>>> 2ecb5e34
+
+            if predict_proba:
+                raw_predictions = np.array(all_probs).squeeze()
+                for idx, label in enumerate(rev_map.values()):
+                    ydf[f'__mdb_proba_{label}'] = raw_predictions[:, idx]
+
+            return ydf