--- conflicted
+++ resolved
@@ -18,11 +18,8 @@
     def __init__(self, stop_after: int, target_encoder: BaseEncoder):
         super().__init__(stop_after)
         self.target_encoder = target_encoder
-<<<<<<< HEAD
         self.supports_proba = False
-=======
         self.stable = True
->>>>>>> 2ecb5e34
 
     def fit(self, ds_arr: List[EncodedDs]) -> None:
         log.info("Unit Mixer just borrows from encoder")
