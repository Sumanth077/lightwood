--- conflicted
+++ resolved
@@ -7,37 +7,23 @@
 from lightwood.helpers.numeric import can_be_nan_numeric
 from lightwood.mixer.base import BaseMixer
 from lightwood.ensemble.base import BaseEnsemble
-<<<<<<< HEAD
 from lightwood.api.types import PredictionArguments
-from lightwood.data.encoded_ds import EncodedDs, ConcatedEncodedDs
-=======
 from lightwood.data.encoded_ds import EncodedDs
->>>>>>> 31232c33
 from lightwood.helpers.general import evaluate_accuracy
 
 
 class BestOf(BaseEnsemble):
     indexes_by_accuracy: List[float]
 
-<<<<<<< HEAD
-    def __init__(self, target, mixers: List[BaseMixer], data: List[EncodedDs], accuracy_functions,
+    def __init__(self, target, mixers: List[BaseMixer], data: EncodedDs, accuracy_functions,
                  args: PredictionArguments, ts_analysis: Optional[dict] = None) -> None:
-=======
-    def __init__(self, target, mixers: List[BaseMixer], data: EncodedDs, accuracy_functions,
-                 ts_analysis: Optional[dict] = None) -> None:
->>>>>>> 31232c33
         super().__init__(target, mixers, data)
 
         score_list = []
         for _, mixer in enumerate(mixers):
             score_dict = evaluate_accuracy(
-<<<<<<< HEAD
-                ds.data_frame,
-                mixer(ds, args)['prediction'],
-=======
                 data.data_frame,
-                mixer(data)['prediction'],
->>>>>>> 31232c33
+                mixer(data, args)['prediction'],
                 target,
                 accuracy_functions,
                 ts_analysis=ts_analysis
@@ -49,7 +35,12 @@
                 avg_score = -pow(2, 63)
                 log.warning(f'Change the accuracy of mixer {type(mixer).__name__} to valid value: {avg_score}')
 
-<<<<<<< HEAD
+            score_list.append(avg_score)
+
+        self.indexes_by_accuracy = list(reversed(np.array(score_list).argsort()))
+        self.supports_proba = self.mixers[self.indexes_by_accuracy[0]].supports_proba
+        log.info(f'Picked best mixer: {type(self.mixers[self.indexes_by_accuracy[0]]).__name__}')
+
     def __call__(self, ds: EncodedDs, args: PredictionArguments) -> pd.DataFrame:
         if args.all_mixers:
             all_predictions = [self.mixers[index](ds, args=args) for index in range(len(self.mixers))]
@@ -57,23 +48,15 @@
                 all_predictions[index]['__mdb_mixer'] = index
                 all_predictions[index]['__mdb_best_mixer'] = index == self.best_index
             return pd.concat(all_predictions)
+
         else:
-            return self.mixers[self.best_index](ds, args=args)
-=======
-            score_list.append(avg_score)
->>>>>>> 31232c33
-
-        self.indexes_by_accuracy = list(reversed(np.array(score_list).argsort()))
-        self.supports_proba = self.mixers[self.indexes_by_accuracy[0]].supports_proba
-        log.info(f'Picked best mixer: {type(self.mixers[self.indexes_by_accuracy[0]]).__name__}')
-
-    def __call__(self, ds: EncodedDs, predict_proba: bool = False) -> pd.DataFrame:
-        for mixer_index in self.indexes_by_accuracy:
-            try:
-                return self.mixers[mixer_index](ds, predict_proba=predict_proba)
-            except Exception as e:
-                if self.mixers[mixer_index].stable:
-                    raise(e)
-                else:
-                    log.warning(f'Unstable mixer {type(self.mixers[mixer_index]).__name__} failed with exception: {e}.\
-                    Trying next best')+            for mixer_index in self.indexes_by_accuracy:
+                mixer = self.mixers[mixer_index]
+                try:
+                    return mixer(ds, args=args)
+                except Exception as e:
+                    if mixer.stable:
+                        raise(e)
+                    else:
+                        log.warning(f'Unstable mixer {type(mixer).__name__} failed with exception: {e}.\
+                        Trying next best')