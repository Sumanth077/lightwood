import torch


class Transformer:
    def __init__(self, input_features, output_features):
        self.input_features = input_features
        self.output_features = output_features

        self.feature_len_map = {}
        self.out_indexes = []

    def transform(self, sample):
        input_vector = []
        output_vector = []

        for input_feature in self.input_features:
<<<<<<< HEAD
            if 'previous_' not in input_feature:  # TODO: fragile check for name
                sub_vector = sample['input_features'][input_feature].tolist()
                input_vector += sub_vector
                if input_feature not in self.feature_len_map:
                    self.feature_len_map[input_feature] = len(sub_vector)
=======
            sub_vector = sample['input_features'][input_feature].tolist()
            input_vector.extend(sub_vector)
            if input_feature not in self.feature_len_map:
                self.feature_len_map[input_feature] = len(sub_vector)
>>>>>>> ddef9b02

        for output_feature in self.output_features:
            sub_vector = sample['output_features'][output_feature].tolist()
            output_vector.extend(sub_vector)
            if output_feature not in self.feature_len_map:
                self.feature_len_map[output_feature] = len(sub_vector)

            if len(self.out_indexes) < len(sample['output_features']):
                if len(self.out_indexes) == 0:
                    self.out_indexes.append([0, len(sub_vector)])
                else:
                    self.out_indexes.append([
                        self.out_indexes[-1][1],
                        self.out_indexes[-1][1] + len(sub_vector)
                    ])

        return torch.FloatTensor(input_vector), torch.FloatTensor(output_vector)

    def revert(self, vector, feature_set='output_features'):
        start = 0
        ret = {}
        list_vector = vector.tolist()
        for feature_name in getattr(self, feature_set):
            top = start + self.feature_len_map[feature_name]
            ret[feature_name] = list_vector[start:top]
            start = top
        return ret<|MERGE_RESOLUTION|>--- conflicted
+++ resolved
@@ -14,18 +14,11 @@
         output_vector = []
 
         for input_feature in self.input_features:
-<<<<<<< HEAD
             if 'previous_' not in input_feature:  # TODO: fragile check for name
                 sub_vector = sample['input_features'][input_feature].tolist()
-                input_vector += sub_vector
+                input_vector.extend(sub_vector)
                 if input_feature not in self.feature_len_map:
                     self.feature_len_map[input_feature] = len(sub_vector)
-=======
-            sub_vector = sample['input_features'][input_feature].tolist()
-            input_vector.extend(sub_vector)
-            if input_feature not in self.feature_len_map:
-                self.feature_len_map[input_feature] = len(sub_vector)
->>>>>>> ddef9b02
 
         for output_feature in self.output_features:
             sub_vector = sample['output_features'][output_feature].tolist()
