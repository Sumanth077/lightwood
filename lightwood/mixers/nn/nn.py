--- conflicted
+++ resolved
@@ -220,23 +220,6 @@
         :param ds:
         :return:
         """
-
-<<<<<<< HEAD
-        self.fit_data_source(ds)
-        if self.is_categorical_output:
-            # The WeightedRandomSampler samples "randomly" but can assign higher weight to certain rows,
-            # we assign each rows it's weight based on the target variable value in that row
-            # and it's associated weight in the output_weights map (otherwise used to bias the loss function)
-            if ds.output_weights is not None and ds.output_weights is not False and CONFIG.OVERSAMPLE:
-                weights = []
-                for row in ds:
-                    _, out = row
-                    # @Note: This assumes one-hot encoding for the encoded_value
-                    weights.append(ds.output_weights[torch.argmax(out).item()])
-
-                self._nonpersistent['sampler'] = torch.utils.data.WeightedRandomSampler(
-                    weights=weights, num_samples=len(weights), replacement=True)
-=======
         if initialize:
             self.fit_data_source(ds)
             if self.is_categorical_output:
@@ -249,7 +232,6 @@
                         weights.append(ds.output_weights[torch.argmax(out).item()])
 
                     self._nonpersistent['sampler'] = torch.utils.data.WeightedRandomSampler(weights=weights,num_samples=len(weights),replacement=True)
->>>>>>> 0e48bbf1
 
             self.net = self.nn_class(ds, self.dynamic_parameters, selfaware=False)
             self.net = self.net.train()
@@ -273,21 +255,12 @@
             if self.optimizer_args is None:
                 self.optimizer_args = {}
 
-<<<<<<< HEAD
-        if 'beta1' in self.dynamic_parameters:
-            self.optimizer_args['betas'] = (self.dynamic_parameters['beta1'], 0.999)
-
-        for optimizer_arg_name in ['lr', 'k', 'N_sma_threshold']:
-            if optimizer_arg_name in self.dynamic_parameters:
-                self.optimizer_args[optimizer_arg_name] = self.dynamic_parameters[optimizer_arg_name]
-=======
             if 'beta1' in self.dynamic_parameters:
                 self.optimizer_args['betas'] = (self.dynamic_parameters['beta1'],0.999)
 
             for optimizer_arg_name in ['lr','k','N_sma_threshold']:
                 if optimizer_arg_name in self.dynamic_parameters:
                     self.optimizer_args[optimizer_arg_name] = self.dynamic_parameters[optimizer_arg_name]
->>>>>>> 0e48bbf1
 
             self.optimizer = self.optimizer_class(self.net.parameters(), **self.optimizer_args)
         total_epochs = self.epochs
@@ -356,45 +329,16 @@
                 else:
                     loss = self.criterion(outputs, labels)
 
-<<<<<<< HEAD
-                if CONFIG.SELFAWARE:
-                    real_loss = torch.abs(labels - outputs)  # error precentual to the target
-                    # disconnect from the graph (test if this is necessary)
-                    real_loss = torch.Tensor(real_loss.tolist())
-=======
                 if self.is_selfaware:
                     real_loss = torch.abs(labels - outputs) # error precentual to the target
                     real_loss = torch.Tensor(real_loss.tolist()) # disconnect from the graph (test if this is necessary)
->>>>>>> 0e48bbf1
                     real_loss = real_loss.to(self.net.device)
 
                     awareness_loss = self.awareness_criterion(awareness, real_loss)
-
-<<<<<<< HEAD
-                    # print(awareness_loss.item())
-                    # print(loss.item())
 
                     total_loss = self.loss_combination_operator(awareness_loss, loss)
                     running_loss += total_loss.item()
 
-                    # Make sure the LR doesn't get too low
-                    if self.optimizer.lr > 5 * pow(10, -6):
-                        if np.isnan(running_loss) or np.isinf(running_loss) or running_loss > pow(10, 4):
-                            self.optimizer_args['lr'] = self.optimizer.lr / 2
-                            gc.collect()
-                            if 'cuda' in str(self.net.device):
-                                torch.cuda.empty_cache()
-
-                            self.loss_combination_operator = operator.add
-                            self.net = self.nn_class(ds, self.dynamic_parameters)
-                            self.optimizer.zero_grad()
-                            self.optimizer = self.optimizer_class(self.net.parameters(), **self.optimizer_args)
-
-                            break
-=======
-                    total_loss = self.loss_combination_operator(awareness_loss, loss)
-                    running_loss += total_loss.item()
->>>>>>> 0e48bbf1
                 else:
                     total_loss = loss
 
