--- conflicted
+++ resolved
@@ -7,8 +7,6 @@
 from lightwood.encoders.categorical.onehot import OneHotEncoder
 from lightwood.encoders.categorical.autoencoder import CategoricalAutoEncoder
 
-<<<<<<< HEAD
-=======
 try:
     from lightwood.encoders.time_series.cesium_ts import CesiumTsEncoder
     from lightwood.encoders.audio.audio import AmplitudeTsEncoder
@@ -16,7 +14,6 @@
 except:
     export_ts_encoder = False
     print('Time series encoders can\'t be loaded')
->>>>>>> bf23626d
 
 class DateTime:
     DatetimeEncoder = DatetimeEncoder
@@ -34,21 +31,10 @@
 class Text:
     InferSentEncoder = InferSentEncoder
     RnnEncoder = RnnEncoder
-
-<<<<<<< HEAD
-
-class TimeSeries:
-    CesiumTsEncoder = CesiumTsEncoder
-
-
-=======
->>>>>>> bf23626d
 class Categorical:
     OneHotEncoder = OneHotEncoder
     CategoricalAutoEncoder = CategoricalAutoEncoder
-
-<<<<<<< HEAD
-=======
+    
 class TimeSeries:
     if export_ts_encoder:
         CesiumTsEncoder = CesiumTsEncoder
@@ -56,8 +42,6 @@
 class Audio:
     if export_ts_encoder:
         AmplitudeTsEncoder = AmplitudeTsEncoder
-
->>>>>>> bf23626d
 
 class BuiltinEncoders:
     DateTime = DateTime
