import logging
import os

import torch

<<<<<<< HEAD
=======
from lightwood.encoders.image.helpers.nn import NnEncoderHelper
>>>>>>> bf23626d

class NnAutoEncoder:

    def __init__(self, is_target=False):
        self._model = None
        self._pytorch_wrapper = torch.FloatTensor
        self._prepared = False

    def prepare_encoder(self, priming_data):
        if self._prepared:
            raise Exception('You can only call "prepare_encoder" once for a given encoder.')

        self._model = NnEncoderHelper(images)
        self._prepared = True

    def encode(self, images):
        """
          Encode all the images from the list of paths(to images)

        :param images: List of images paths
        :return: a torch.floatTensor
        """
        if not self._prepared:
            raise Exception('You need to call "prepare_encoder" before calling "encode" or "decode".')

        if not self._model:
            logging.error("No model to encode, please train the model")

        return self._model.encode(images)

    def decode(self, encoded_values_tensor, save_to_path="decoded/"):
        """
         Decoded the encoded list of image tensors and write the decoded images to give path

        :param encoded_values_tensor: List of encoded images tensors
        :param save_to_path: Path to store decoded images
        :return: a list of image paths
        """
        if not self._model:
            logging.error("No model to decode, please train the model")

        if not os.path.exists(save_to_path):
            os.makedirs(save_to_path)
        return self._model.decode(encoded_values_tensor, save_to_path)

    def train(self, images):
        """
        :param images: List of images paths
        """
        self._model = NnEncoderHelper(images)


# only run the test if this file is called from debugger
if __name__ == "__main__":
    #TODO: add images
    images = ['test_data/cat.jpg', 'test_data/cat2.jpg', 'test_data/catdog.jpg']
    encoder = NnAutoEncoder(images)

    encoder.prepare_encoder([])
    images = ['test_data/cat.jpg', 'test_data/cat2.jpg']
    encoded_data = encoder.encode(images)
    print(encoded_data)

    # decoded images will be stored under decoded folder
    decoded_data = encoder.decode(encoded_data, "decoded/images")
    print(decoded_data)<|MERGE_RESOLUTION|>--- conflicted
+++ resolved
@@ -3,10 +3,8 @@
 
 import torch
 
-<<<<<<< HEAD
-=======
 from lightwood.encoders.image.helpers.nn import NnEncoderHelper
->>>>>>> bf23626d
+
 
 class NnAutoEncoder:
 
