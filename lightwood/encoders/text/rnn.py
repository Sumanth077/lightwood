# flake8: noqa
from lightwood.encoders.text.helpers.rnn_helpers import *
import logging
import math


class RnnEncoder:

    def __init__(self, encoded_vector_size=256, train_iters=75000, stop_on_error=0.0001,
                 learning_rate=0.01, is_target=False):
        self._stop_on_error = stop_on_error
        self._learning_rate = learning_rate
        self._encoded_vector_size = encoded_vector_size
        self._train_iters = train_iters
        self._input_lang = None
        self._output_lang = None
        self._encoder = None
        self._decoder = None
        self._pytorch_wrapper = torch.FloatTensor
        self._prepared = False

    def prepare_encoder(self, priming_data):
        if self._prepared:
            raise Exception('You can only call "prepare_encoder" once for a given encoder.')

        no_null_sentences = [x if x is not None else '' for x in priming_data]
        estimated_time = 1/937*self._train_iters*len(no_null_sentences)
        log_every = math.ceil(self._train_iters/100)
        logging.info('We will train an encoder for this text, on a CPU it will take about {min} minutes'.format(
            min=estimated_time))

        self._input_lang = Lang('input')
        self._output_lang = self._input_lang

        for row in no_null_sentences:
            if row is not None:
                self._input_lang.addSentence(row)

        max_length = max(map(len, no_null_sentences))

        hidden_size = self._encoded_vector_size
        self._encoder = EncoderRNN(self._input_lang.n_words, hidden_size).to(device)
        self._decoder = DecoderRNN(hidden_size, self._output_lang.n_words).to(device)

        trainIters(self._encoder, self._decoder, self._input_lang, self._output_lang, no_null_sentences, no_null_sentences, self._train_iters, int(log_every), self._learning_rate, self._stop_on_error,
                   max_length)

        self._prepared = True

    def encode(self, column_data):
        if not self._prepared:
            raise Exception('You need to call "prepare_encoder" before calling "encode" or "decode".')

        no_null_sentences = [x if x is not None else '' for x in column_data]
        ret = []
        with torch.no_grad():
            for row in no_null_sentences:

                encoder_hidden = self._encoder.initHidden()
                input_tensor = tensorFromSentence(self._input_lang, row)
                input_length = input_tensor.size(0)

                #encoder_outputs = torch.zeros(max_length, encoder.hidden_size, device=device)

                loss = 0

                for ei in range(input_length):
                    encoder_output, encoder_hidden = self._encoder(
                        input_tensor[ei], encoder_hidden)
                    #encoder_outputs[ei] = encoder_output[0, 0]

                # use the last hidden state as the encoded vector
                ret += [encoder_hidden.tolist()[0][0]]

        return self._pytorch_wrapper(ret)

    def decode(self, encoded_values_tensor, max_length=100):

        ret = []
        with torch.no_grad():
            for decoder_hiddens in encoded_values_tensor:
                decoder_hidden = torch.FloatTensor([[decoder_hiddens.tolist()]])

                decoder_input = torch.tensor([[SOS_token]], device=device)  # SOS

                decoded_words = []

                for di in range(max_length):
                    decoder_output, decoder_hidden = self._decoder(
                        decoder_input, decoder_hidden)

                    topv, topi = decoder_output.data.topk(1)
                    if topi.item() == EOS_token:
                        decoded_words.append('<EOS>')
                        break
                    else:
                        decoded_words.append(self._output_lang.index2word[topi.item()])

                    decoder_input = topi.squeeze().detach()

                ret += [' '.join(decoded_words)]

        return ret


# only run the test if this file is called from debugger
if __name__ == "__main__":
    sentences = ["Everyone really likes the newest benefits",
                 "The Government Executive articles housed on the website are not able to be searched",
                 "Most of Mrinal Sen 's work can be found in European collections . ",
                 "Would you rise up and defeaat all evil lords in the town ? ",
                 None

                 ]

<<<<<<< HEAD
    encoder = RnnEncoder(encoded_vector_size=10, train_iters=7500)
=======
    encoder = RnnEncoder(encoded_vector_size=10,train_iters=7500)

    encoder.prepare_encoder(sentences)
>>>>>>> 0e48bbf1
    encoder.encode(sentences)

    # test de decoder

    ret = encoder.encode(["Everyone really likes the newest benefits"])
    print('encoded vector:')
    print(ret)
    print('decoded vector')
    ret2 = encoder.decode(ret)
    print(ret2)<|MERGE_RESOLUTION|>--- conflicted
+++ resolved
@@ -113,13 +113,8 @@
 
                  ]
 
-<<<<<<< HEAD
-    encoder = RnnEncoder(encoded_vector_size=10, train_iters=7500)
-=======
     encoder = RnnEncoder(encoded_vector_size=10,train_iters=7500)
-
     encoder.prepare_encoder(sentences)
->>>>>>> 0e48bbf1
     encoder.encode(sentences)
 
     # test de decoder
