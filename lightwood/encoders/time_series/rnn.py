from __future__ import unicode_literals, print_function, division

from lightwood.encoders.time_series.helpers.rnn_helpers import *
from lightwood.helpers.device import get_devices
from lightwood.encoders.encoder_base import BaseEncoder

import numpy as np
import torch
import torch.nn as nn
from torch import optim


class RnnEncoder(BaseEncoder):
<<<<<<< HEAD
    def __init__(self, encoded_vector_size=4, train_iters=75000, stop_on_error=0.8, learning_rate=0.01,
                 is_target=False, ts_n_dims=1, max_timesteps=64):
        self.device, _ = get_devices()

=======

    def __init__(self, encoded_vector_size=4, train_iters=75000, stop_on_error=0.8, learning_rate=0.01, is_target=False):
        super().__init__(is_target)
>>>>>>> 4be6c0e0
        self._stop_on_error = stop_on_error
        self._learning_rate = learning_rate
        self._encoded_vector_size = encoded_vector_size
        self._train_iters = train_iters
<<<<<<< HEAD
        self._pytorch_wrapper = torch.FloatTensor
        self._encoder = EncoderRNNNumerical(input_size=ts_n_dims, hidden_size=self._encoded_vector_size).to(self.device)
        self._decoder = DecoderRNNNumerical(output_size=ts_n_dims, hidden_size=self._encoded_vector_size).to(self.device)
        self._parameters = list(self._encoder.parameters()) + list(self._decoder.parameters())
        self._optimizer = optim.AdamW(self._parameters, lr=self._learning_rate, weight_decay=1e-4)
        self._criterion = nn.MSELoss()
        self._prepared = False
        self._n_dims = ts_n_dims  # expected dimensionality of time series
        self._max_ts_length = max_timesteps  # for truncating and padding
        self._max_dec_length = 20  # static decoding length
        self._sos = 0.0  # start of sequence for decoding
        self._eos = 0.0  # end of input sequence -- padding value for batches
=======
        self._encoder = None

        self.device, _ = get_devices()
>>>>>>> 4be6c0e0

    def to(self, device, available_devices):
        self.device = device
        self._encoder = self._encoder.to(self.device)
        return self

    def prepare_encoder(self, priming_data, feedback_hoop_function=None, batch_size=1):
        """
        The usual, run this on the initial training data for the encoder
        :param priming_data: a list of (self._n_dims)-dimensional time series [[dim1_data], ...]
        :param feedback_hoop_function: [if you want to get feedback on the training process]
        :param batch_size
        :return:
        """
        if self._prepared:
            raise Exception('You can only call "prepare_encoder" once for a given encoder.')

        self._encoder.train()
        for i in range(self._train_iters):
            average_loss = 0
            data_idx = 0

            while data_idx < len(priming_data):

                # batch building
                data_points = priming_data[data_idx:min(data_idx + batch_size, len(priming_data))]
                batch = []
                for dp in data_points:
                    data_tensor = tensor_from_series(dp, self.device, self._n_dims, self._eos, self._max_ts_length)
                    batch.append(data_tensor)

                # shape: (batch_size, timesteps, n_dims)
                batch = torch.cat(batch, dim=0).to(self.device)
                data_idx += batch_size

                # setup loss and optimizer
                steps = batch.shape[1]
                loss = 0
                self._optimizer.zero_grad()

                # encode
                encoder_hidden = self._encoder.initHidden(self.device)
                next_tensor = data_tensor[:, 0, :].unsqueeze(dim=1)  # initial input

                for tensor_i in range(steps - 1):
                    rand = np.random.randint(2)
                    # teach from forward as well as from known tensor alternatively
                    if rand == 1:
                        next_tensor, encoder_hidden = self._encoder.forward(
                            data_tensor[:, tensor_i, :].unsqueeze(dim=1),
                            encoder_hidden)
                    else:
                        next_tensor, encoder_hidden = self._encoder.forward(next_tensor.detach(), encoder_hidden)

                    loss += self._criterion(next_tensor, data_tensor[:, tensor_i + 1, :].unsqueeze(dim=1))

                # decode
                decoder_hidden = encoder_hidden
                next_tensor = torch.full((batch.shape[0], 1, batch.shape[2]), self._sos,
                                         dtype=torch.float32).to(self.device)
                tensor_target = torch.cat([next_tensor, batch], dim=1)

                for tensor_i in range(steps - 1):
                    rand = np.random.randint(2)
                    # teach from forward as well as from known tensor alternatively
                    if rand == 1:
                        next_tensor, decoder_hidden = self._decoder.forward(
                            tensor_target[:, tensor_i, :].unsqueeze(dim=1),
                            decoder_hidden)
                    else:
                        next_tensor, decoder_hidden = self._decoder.forward(next_tensor.detach(), decoder_hidden)

                    loss += self._criterion(next_tensor, tensor_target[:, tensor_i + 1, :].unsqueeze(dim=1))

                average_loss += int(loss)
                loss.backward()
                self._optimizer.step()

            average_loss = average_loss / len(priming_data)

            if average_loss < self._stop_on_error:
                break
            if feedback_hoop_function is not None:
                feedback_hoop_function("epoch [{epoch_n}/{total}] average_loss = {average_loss}".format(
                    epoch_n=i + 1,
                    total=self._train_iters,
                    average_loss=average_loss))

        self._prepared = True

    def _encode_one(self, data, initial_hidden=None, return_next_value=False):
        """
        This method encodes one single row of serial data
        :param data: multidimensional time series as list of lists [[dim1_data], [dim2_data], ...]
                     (dim_data: string with format "x11, x12, ... x1n")
        :param initial_hidden: if you want to encode from an initial hidden state other than 0s
        :param return_next_value:  if you want to return the next value in the time series too

        :return:  either encoded_value or (encoded_value, next_value)
        """
        self._encoder.eval()
        with torch.no_grad():
            data_tensor = tensor_from_series(data, self.device, self._n_dims, self._eos, self._max_ts_length)
            steps = data_tensor.shape[1]
            encoder_hidden = self._encoder.initHidden(self.device)
            encoder_hidden = encoder_hidden if initial_hidden is None else initial_hidden

            next_tensor = None
            for tensor_i in range(steps):
                next_tensor, encoder_hidden = self._encoder.forward(data_tensor[:, tensor_i, :].unsqueeze(dim=0),
                                                                    encoder_hidden)

        if return_next_value:
            return encoder_hidden, next_tensor
        else:
            return encoder_hidden

    def encode(self, column_data, get_next_count=None):
        """
        Encode a list of time series data
        :param column_data: a list of (self._n_dims)-dimensional time series [[dim1_data], ...] to encode
        :param get_next_count: default None, but you can pass a number X and it will return the X following predictions
                               on the series for each ts_data_point in column_data
        :return: a list of encoded time series or if get_next_count !=0 two lists (encoded_values, projected_numbers)
        """

        if not self._prepared:
            raise Exception('You need to call "prepare_encoder" before calling "encode" or "decode".')

        ret = []
        next = []

        for val in column_data:
            if get_next_count is None:
                encoded = self._encode_one(val)
            else:
                if get_next_count <= 0:
                    raise Exception('get_next_count must be greater than 0')

                hidden = None
                vector = val

                next_i = []

                for j in range(get_next_count):
                    hidden, next_reading = self._encode_one(vector, initial_hidden=hidden, return_next_value=True)
                    vector = [next_reading]
                    if j == 0:
                        encoded = hidden
                    next_i += [next_reading]

                next += [next_i[0][0].cpu()]

            ret += [encoded[0][0].cpu()]

        if get_next_count is None:
            return self._pytorch_wrapper(torch.stack(ret))
        else:
            return self._pytorch_wrapper(torch.stack(ret)), self._pytorch_wrapper(torch.stack(next))

    def _decode_one(self, hidden):
        """
        Decodes a single time series from its encoded representation.
        :param hidden: time series embedded representation tensor, with size self._encoded_vector_size
        :return: decoded time series list
        """
        self._decoder.eval()
        with torch.no_grad():
            ret = []
            next_tensor = torch.full((1, 1, self._n_dims), self._sos, dtype=torch.float32).to(self.device)
            for _ in range(self._max_dec_length):
                next_tensor, hidden = self._decoder.forward(next_tensor, hidden)
                ret.append(next_tensor)
            return torch.stack(ret)

    def decode(self, encoded_data):
        """
        Decode a list of embedded multidimensional time series
        :param encoded_data: a list of embeddings [ e1, e2, ...] to be decoded into time series
        :return: a list of reconstructed time series
        """
        if not self._prepared:
            raise Exception('You need to call "prepare_encoder" before calling "encode" or "decode".')

        ret = []
        for _, val in enumerate(encoded_data):
            hidden = torch.unsqueeze(torch.unsqueeze(val, dim=0), dim=0).to(self.device)
            reconstruction = self._decode_one(hidden).cpu().squeeze().T.tolist()
            ret += [reconstruction]

        return self._pytorch_wrapper(ret)<|MERGE_RESOLUTION|>--- conflicted
+++ resolved
@@ -11,21 +11,15 @@
 
 
 class RnnEncoder(BaseEncoder):
-<<<<<<< HEAD
+
     def __init__(self, encoded_vector_size=4, train_iters=75000, stop_on_error=0.8, learning_rate=0.01,
                  is_target=False, ts_n_dims=1, max_timesteps=64):
+        super().__init__(is_target)
         self.device, _ = get_devices()
-
-=======
-
-    def __init__(self, encoded_vector_size=4, train_iters=75000, stop_on_error=0.8, learning_rate=0.01, is_target=False):
-        super().__init__(is_target)
->>>>>>> 4be6c0e0
         self._stop_on_error = stop_on_error
         self._learning_rate = learning_rate
         self._encoded_vector_size = encoded_vector_size
         self._train_iters = train_iters
-<<<<<<< HEAD
         self._pytorch_wrapper = torch.FloatTensor
         self._encoder = EncoderRNNNumerical(input_size=ts_n_dims, hidden_size=self._encoded_vector_size).to(self.device)
         self._decoder = DecoderRNNNumerical(output_size=ts_n_dims, hidden_size=self._encoded_vector_size).to(self.device)
@@ -38,11 +32,6 @@
         self._max_dec_length = 20  # static decoding length
         self._sos = 0.0  # start of sequence for decoding
         self._eos = 0.0  # end of input sequence -- padding value for batches
-=======
-        self._encoder = None
-
-        self.device, _ = get_devices()
->>>>>>> 4be6c0e0
 
     def to(self, device, available_devices):
         self.device = device
