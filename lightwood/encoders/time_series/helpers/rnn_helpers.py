import torch
import torch.nn as nn
import numpy as np
from sklearn.preprocessing import MinMaxScaler


def tensor_from_series(series, device, n_dims, pad_value, max_len=None, normalizer=None):
    """
    :param series: list of lists, corresponds to time series: [[x1_1, ..., x1_n], [x2_1, ..., x2_n], ...]
                   the series is zero-padded on each axis so that all dimensions have equal length
    :param device: computing device that PyTorch backend uses
    :param n_dims: will zero-pad dimensions until series_dimensions == n_dims
    :param pad_value: value to pad each dimension in the time series, if needed
    :param max_len: length to pad or truncate each time_series
    :return: series as a tensor ready for model consumption, shape (1, ts_length, n_dims)
    """
    # conversion to float
<<<<<<< HEAD
    if not isinstance(series[0], list):
        series = [series]

    float_series = []
    for dimn in series:
        dimn_series = []
        for ele in dimn:
            try:
                dimn_series.append(float(ele))
            except Exception as _:
                logging.warning(f'Weird element encountered in timeseries: {ele} !')
                dimn_series.append(0)
        float_series.append(dimn_series)
=======
    if max_len is None:
        max_len = len(series[0]) if isinstance(series, list) else series.shape[1]
>>>>>>> 63c64588

    # timestep padding and truncating
    for i in range(len(series)):
        for _ in range(max(0, max_len - len(series[i]))):
            series[i].append(pad_value)
        series[i] = series[i][:max_len]

    # dimension padding
    for _ in range(max(0, n_dims - len(series))):
        series.append([pad_value] * max_len)

    # normalize and transpose
    if normalizer:
        series = normalizer.transform(np.array(series))
    tensor = torch.transpose(torch.tensor(series, dtype=torch.float, device=device), 0, 1)

    # add batch dimension
    return tensor.view(-1, max_len, n_dims)


class DecoderRNNNumerical(nn.Module):
    def __init__(self, hidden_size, output_size):
        super(DecoderRNNNumerical, self).__init__()
        self.hidden_size = hidden_size
        self.in_activation = nn.Sigmoid()
        self.dropout = nn.Dropout(0.2)
        self.gru = nn.GRU(output_size, hidden_size)
        self.out = nn.Linear(hidden_size, output_size)

    def forward(self, input, hidden):
        output = self.in_activation(input.float())
        output, hidden = self.gru(output, hidden)
        output = self.dropout(output)
        output = self.out(output)
        return output, hidden

    def initHidden(self, device):
        return torch.zeros(1, 1, self.hidden_size, device=device)


class EncoderRNNNumerical(nn.Module):
    def __init__(self,  input_size, hidden_size):
        super(EncoderRNNNumerical, self).__init__()
        self.hidden_size = hidden_size
        self.dropout = nn.Dropout(0.2)
        self.gru = nn.GRU(input_size, hidden_size, batch_first=True)
        self.out = nn.Linear(hidden_size, input_size)

    def forward(self, input, hidden):
        output, hidden = self.gru(input, hidden)
        output = self.dropout(output)
        output = self.out(output)
        return output, hidden

    def initHidden(self, device):
        return torch.zeros(1, 1, self.hidden_size, device=device)


class MinMaxNormalizer:
    def __init__(self, factor=1):
        self.scaler = MinMaxScaler()
        self.factor = factor

    def fit(self, x):
        X = np.array([j for i in x for j in i]).reshape(-1, 1)
        self.scaler.fit(X)

    def transform(self, y):
        return self.scaler.transform(y)

    def fit_transform(self, x):
        self.fit(x)
        return self.transform(x)

    def inverse_transform(self, y):
        return self.scaler.inverse_transform(y)<|MERGE_RESOLUTION|>--- conflicted
+++ resolved
@@ -15,24 +15,8 @@
     :return: series as a tensor ready for model consumption, shape (1, ts_length, n_dims)
     """
     # conversion to float
-<<<<<<< HEAD
-    if not isinstance(series[0], list):
-        series = [series]
-
-    float_series = []
-    for dimn in series:
-        dimn_series = []
-        for ele in dimn:
-            try:
-                dimn_series.append(float(ele))
-            except Exception as _:
-                logging.warning(f'Weird element encountered in timeseries: {ele} !')
-                dimn_series.append(0)
-        float_series.append(dimn_series)
-=======
     if max_len is None:
         max_len = len(series[0]) if isinstance(series, list) else series.shape[1]
->>>>>>> 63c64588
 
     # timestep padding and truncating
     for i in range(len(series)):
