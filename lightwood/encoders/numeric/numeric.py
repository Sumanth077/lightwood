--- conflicted
+++ resolved
@@ -59,12 +59,8 @@
                     # Some data cleanup for an edge case that shows up a lot when lightwood isn't used with mindsdb
                     number = float(number.replace(',', '.'))
             except:
-<<<<<<< HEAD
-                logging.warning(
-                    'It is assuming that  "{what}" is a number but cannot cast to float'.format(what=number))
-=======
                 #logging.warning('It is assuming that  "{what}" is a number but cannot cast to float'.format(what=number))
->>>>>>> bf23626d
+
                 number = None
 
             if self._is_target:
