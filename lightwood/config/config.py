--- conflicted
+++ resolved
@@ -12,15 +12,10 @@
     # Enable deterministic cuda flag and use seeds everywhere (static or based on features of the dataset)
     DETERMINISTIC = True
     OVERSAMPLE = False
-
-<<<<<<< HEAD
-    DETERMINISTIC = False
-
-    USE_PROBABILISTIC_LINEAR = True # change weights in mixer to be probabilistic
-=======
+    
     """Probabilistic FC layers"""
     USE_PROBABILISTIC_LINEAR = False # change weights in mixer to be probabilistic
->>>>>>> 9a2c6701
+
 
     """Bayesian Network"""
     NUMBER_OF_PROBABILISTIC_MODELS = 2