name: Integration and Unit Tests Lightwood

on:
  push:
  pull_request:
    branches:
      - stable
      - staging


jobs:
  test:
    runs-on: ${{ matrix.os }}
    strategy:
      matrix:
<<<<<<< HEAD
        os: [ubuntu-latest, windows-latest]
        python-version: [3.8,3.9]
        exclude:
          # exclude combination due to #849
          - os: windows-latest
            python-version: 3.9
=======
        os: [ubuntu-latest]
        python-version: [3.7,3.8,3.9]
>>>>>>> 9e7ab653
    steps:
    - uses: actions/checkout@v2
    - name: Set up Python ${{ matrix.python-version }}
      uses: actions/setup-python@v2
      with:
        python-version: ${{ matrix.python-version }}
    - name: Install dependencies
      run: |
        python -m pip install --upgrade pip
        pip install --no-cache-dir -e .
        pip install -r requirements_image.txt
        pip install flake8
        pip install -r tests/requirements.txt
    - name: Install dependencies OSX
      run: |
        if [ "$RUNNER_OS" == "macOS" ]; then
          brew install libomp;
        fi
      shell: bash
      env:
        CHECK_FOR_UPDATES: False
    - name: Lint with flake8
      run: |
        python -m flake8 .
    - name: Test with unittest
      run: |
        # Run all the "standard" tests
        python -m unittest discover tests

  deploy:
    runs-on: ubuntu-latest
    needs: test
    if: github.ref == 'refs/heads/stable'
    steps:
    - uses: actions/checkout@v2
    - name: Set up Python
      uses: actions/setup-python@v2
      with:
        python-version: '3.7'
    - name: Install dependencies
      run: |
        python -m pip install --upgrade pip
        pip install setuptools wheel twine
    - name: Build and publish
      env:
        TWINE_USERNAME:  __token__
        TWINE_PASSWORD: ${{ secrets.PYPI_PASSWORD }}
      run: |
        python setup.py sdist
        twine upload dist/*<|MERGE_RESOLUTION|>--- conflicted
+++ resolved
@@ -13,17 +13,8 @@
     runs-on: ${{ matrix.os }}
     strategy:
       matrix:
-<<<<<<< HEAD
-        os: [ubuntu-latest, windows-latest]
-        python-version: [3.8,3.9]
-        exclude:
-          # exclude combination due to #849
-          - os: windows-latest
-            python-version: 3.9
-=======
         os: [ubuntu-latest]
         python-version: [3.7,3.8,3.9]
->>>>>>> 9e7ab653
     steps:
     - uses: actions/checkout@v2
     - name: Set up Python ${{ matrix.python-version }}
