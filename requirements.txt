numpy >=1.18.0,<=1.22.0
NLTK >=3,<3.6
python-dateutil <2.8.1,>=2.1
pandas >=1.1.5,<=1.3.3
schema >=0.6.8
torch >=1.9.0,<1.10.0
requests >=2.0.0
transformers >=4.5.0,<=4.11.3
lightgbm >=3.2.1,<=3.3.2
optuna >=2.8.0,<2.10.0
scipy >=1.5.4,<=1.7.1
psutil >=5.7.0
setuptools >=21.2.1
wheel >=0.32.2
scikit-learn <=1.0.2
dataclasses_json >=0.5.4
autopep8 >=1.5.7
dill ==0.3.4
sktime >=0.11.0,<0.12.0
statsforecast ==0.7.0
torch_optimizer ==0.1.0
black >=21.9b0
typing_extensions
colorlog ==6.5.0
statsmodels >=0.12.0
neuralforecast ==0.1.0
pytorch-lightning>=1.6.0, <1.7.0
langid==1.1.6
pydateinfer==0.3.0
shap >= 0.40.0
<<<<<<< HEAD
protobuf<3.21.0
mxnet >=1.6.0, <=2.0.0
gluonts >= 0.10.0, <=0.11.0
=======
protobuf<3.21.0
>>>>>>> c4805a31
<|MERGE_RESOLUTION|>--- conflicted
+++ resolved
@@ -28,10 +28,6 @@
 langid==1.1.6
 pydateinfer==0.3.0
 shap >= 0.40.0
-<<<<<<< HEAD
 protobuf<3.21.0
 mxnet >=1.6.0, <=2.0.0
-gluonts >= 0.10.0, <=0.11.0
-=======
-protobuf<3.21.0
->>>>>>> c4805a31
+gluonts >= 0.10.0, <=0.11.0